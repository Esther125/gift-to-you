--- conflicted
+++ resolved
@@ -12,13 +12,7 @@
 
 -   這次討論中遇到的問題：無
 
-<<<<<<< HEAD
-
-## 如何開始
-
-- [專案初始化](docs/project_setup/project_init.md)
-=======
 ## 如何開始
 
 -   [Pre-commit 設定](docs/project_setup/pre-commit_setup.md)
->>>>>>> 6e153061
+-   [專案初始化](docs/project_setup/project_init.md)