--- conflicted
+++ resolved
@@ -11,12 +11,8 @@
 
 **W07 小組作業**
 
-<<<<<<< HEAD
 -   [API](docs/planning/api.md)
-=======
--   [API]()
 -   [Table Schema](docs/planning/table_schema.md)
->>>>>>> 73e32070
 
 ## 如何開始
 
