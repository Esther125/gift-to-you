import express from 'express';
import cors from 'cors';
import pkg from 'body-parser';
import homeRouter from './src/routes/homeRouter.js';
import sampleRouters from './src/routes/sampleRoutes.js';
import authRouters from './src/routes/authRoutes.js';
import internetFileRouter from './src/routes/internetFileRoutes.js';
import roomsRouter from './src/routes/roomsRouter.js';
import profileRouter from './src/routes/ProfileRoutes.js';
import historyRouter from './src/routes/historyRoutes.js';
import { logWithFileInfo } from './logger.js';
import http from 'http';
import { Server } from 'socket.io';
<<<<<<< HEAD
import chatRouter from './src/routes/chatRouter.js';
=======
import socketRouter from './src/routes/socketRouter.js';
>>>>>>> 6cd1b709
import redisClient from './src/clients/redisClient.js';

// express
const app = express();
app.use(cors());

// Middleware: parse request body to json format
const { json } = pkg;
app.use(json());

// Middleware：log request message
app.use((req, res, next) => {
    logWithFileInfo('info', `${req.method} ${req.url}`);
    next();
});

// use routes
app.use('/api/v1', homeRouter);
app.use('/api/v1', sampleRouters);
app.use('/api/v1', authRouters);
app.use('/api/v1', internetFileRouter);
app.use('/api/v1', roomsRouter);
app.use('/api/v1', profileRouter);
app.use('/api/v1', historyRouter);

// websocket
const httpServer = http.createServer(app);
const io = new Server(httpServer, {
    cors: {
        origin: '*',
    },
});

// use routes
const socketNameSpace = io.of('/socket');
socketRouter(socketNameSpace);

// Quit Redis
process.on('SIGINT', async () => {
    console.debug('[App] Shutting down...');
    try {
        await redisClient.quit();
    } catch (err) {
        console.error('[App] Error while quitting Redis', err);
    } finally {
        process.exit(0);
    }
});

// Quit Redis
process.on('SIGINT', async () => {
    console.debug('[App] Shutting down...');
    try {
        await redisClient.quit();
    } catch (err) {
        console.error('[App] Error while quitting Redis', err);
    } finally {
        process.exit(0);
    }
});

// run server
const PORT = process.env.PORT;
httpServer.listen(PORT, () => {
    logWithFileInfo('info', `Server is running on port ${PORT}`);
    // Error example log:
    // const exampleError = new Error('This is an example error log');
    // logWithFileInfo('error', 'An example error occurred', exampleError);
});<|MERGE_RESOLUTION|>--- conflicted
+++ resolved
@@ -11,11 +11,7 @@
 import { logWithFileInfo } from './logger.js';
 import http from 'http';
 import { Server } from 'socket.io';
-<<<<<<< HEAD
-import chatRouter from './src/routes/chatRouter.js';
-=======
 import socketRouter from './src/routes/socketRouter.js';
->>>>>>> 6cd1b709
 import redisClient from './src/clients/redisClient.js';
 
 // express
@@ -65,18 +61,6 @@
     }
 });
 
-// Quit Redis
-process.on('SIGINT', async () => {
-    console.debug('[App] Shutting down...');
-    try {
-        await redisClient.quit();
-    } catch (err) {
-        console.error('[App] Error while quitting Redis', err);
-    } finally {
-        process.exit(0);
-    }
-});
-
 // run server
 const PORT = process.env.PORT;
 httpServer.listen(PORT, () => {
