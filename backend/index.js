--- conflicted
+++ resolved
@@ -52,14 +52,9 @@
 
 // run server
 const PORT = process.env.PORT;
-<<<<<<< HEAD
-app.listen(PORT, () => {
+httpServer.listen(PORT, () => {
     logWithFileInfo('info', `Server is running on port ${PORT}`);
     // Error example log:
     // const exampleError = new Error('This is an example error log');
     // logWithFileInfo('error', 'An example error occurred', exampleError);
-=======
-httpServer.listen(PORT, () => {
-    console.log(`Server is running on port ${PORT}`);
->>>>>>> ab2fca03
 });