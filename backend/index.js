import express from 'express';
import cors from 'cors';
import pkg from 'body-parser';
import cookieParser from 'cookie-parser';
import homeRouter from './src/routes/homeRouter.js';
import sampleRouters from './src/routes/sampleRoutes.js';
import authRouters from './src/routes/authRoutes.js';
import internetFileRouter from './src/routes/internetFileRoutes.js';
import roomsRouter from './src/routes/roomsRouter.js';
import profileRouter from './src/routes/ProfileRoutes.js';
import historyRouter from './src/routes/historyRoutes.js';
import { logWithFileInfo } from './logger.js';
import http from 'http';
import { Server } from 'socket.io';
import socketRouter from './src/routes/socketRouter.js';
import redisClient from './src/clients/redisClient.js';

// express
const app = express();
app.use(
    cors({
        origin: process.env.FRONTEND_BASE_URL,
        credentials: true,
    })
);

// Middleware: parse request body to json format
const { json } = pkg;
app.use(json());

// Middleware：log request message
app.use((req, res, next) => {
    logWithFileInfo('info', `${req.method} ${req.url}`);
    next();
});

<<<<<<< HEAD
// Middleware：file upload
app.use(fileUpload());

// Middleware: cookie parser
app.use(cookieParser());

=======
>>>>>>> d4cdab6f
// use routes
app.use('/api/v1', homeRouter);
app.use('/api/v1', sampleRouters);
app.use('/api/v1', authRouters);
app.use('/api/v1', internetFileRouter);
app.use('/api/v1', roomsRouter);
app.use('/api/v1', profileRouter);
app.use('/api/v1', historyRouter);

// websocket
const httpServer = http.createServer(app);
const io = new Server(httpServer, {
    cors: {
        origin: '*',
    },
});

// use routes
const socketNameSpace = io.of('/socket');
socketRouter(socketNameSpace);

// Quit Redis
process.on('SIGINT', async () => {
    console.debug('[App] Shutting down...');
    try {
        await redisClient.quit();
    } catch (err) {
        console.error('[App] Error while quitting Redis', err);
    } finally {
        process.exit(0);
    }
});

// run server
const PORT = process.env.PORT;
httpServer.listen(PORT, () => {
    logWithFileInfo('info', `Server is running on port ${PORT}`);
    // Error example log:
    // const exampleError = new Error('This is an example error log');
    // logWithFileInfo('error', 'An example error occurred', exampleError);
});<|MERGE_RESOLUTION|>--- conflicted
+++ resolved
@@ -34,15 +34,9 @@
     next();
 });
 
-<<<<<<< HEAD
-// Middleware：file upload
-app.use(fileUpload());
-
 // Middleware: cookie parser
 app.use(cookieParser());
 
-=======
->>>>>>> d4cdab6f
 // use routes
 app.use('/api/v1', homeRouter);
 app.use('/api/v1', sampleRouters);
