{
  "name": "backend",
  "version": "1.0.0",
  "description": "express backend",
  "main": "index.js",
  "type": "module",
  "scripts": {
    "test": "mocha",
    "start": "nodemon --env-file=.env index.js"
  },
  "author": "",
  "license": "ISC",
  "dependencies": {
    "body-parser": "^1.20.3",
    "cors": "^2.8.5",
    "crypto": "^1.0.1",
    "express": "^4.21.1",
    "redis": "^4.7.0",
<<<<<<< HEAD
    "socket.io": "^4.8.1"
=======
    "uuid": "^11.0.3"
>>>>>>> 882fd59d
  },
  "devDependencies": {
    "chai": "^5.1.2",
    "mocha": "^10.8.2",
    "nodemon": "^3.1.7",
    "socket.io-client": "^4.8.1"
  }
}<|MERGE_RESOLUTION|>--- conflicted
+++ resolved
@@ -16,11 +16,8 @@
     "crypto": "^1.0.1",
     "express": "^4.21.1",
     "redis": "^4.7.0",
-<<<<<<< HEAD
+    "uuid": "^11.0.3",
     "socket.io": "^4.8.1"
-=======
-    "uuid": "^11.0.3"
->>>>>>> 882fd59d
   },
   "devDependencies": {
     "chai": "^5.1.2",
