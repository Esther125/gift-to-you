{
    "name": "backend",
    "version": "1.0.0",
    "description": "express backend",
    "main": "index.js",
    "type": "module",
    "scripts": {
        "test": "mocha",
        "start": "nodemon --env-file=.env index.js"
    },
    "author": "",
    "license": "ISC",
    "dependencies": {
        "@aws-sdk/client-dynamodb": "^3.699.0",
        "@aws-sdk/lib-dynamodb": "^3.699.0",
        "body-parser": "^1.20.3",
        "cors": "^2.8.5",
        "crypto": "^1.0.1",
        "express": "^4.21.1",
        "express-fileupload": "^1.5.1",
<<<<<<< HEAD
        "fs": "^0.0.1-security",
        "redis": "^4.7.0",
        "socket.io": "^4.8.1",
        "uuid": "^11.0.3"
=======
        "uuid": "^11.0.3",
        "winston": "^3.17.0",
        "socket.io": "^4.8.1"
>>>>>>> feb371bc
    },
    "devDependencies": {
        "chai": "^5.1.2",
        "mocha": "^10.8.2",
        "nodemon": "^3.1.7",
        "socket.io-client": "^4.8.1"
    }
}<|MERGE_RESOLUTION|>--- conflicted
+++ resolved
@@ -18,16 +18,11 @@
         "crypto": "^1.0.1",
         "express": "^4.21.1",
         "express-fileupload": "^1.5.1",
-<<<<<<< HEAD
         "fs": "^0.0.1-security",
         "redis": "^4.7.0",
         "socket.io": "^4.8.1",
-        "uuid": "^11.0.3"
-=======
         "uuid": "^11.0.3",
-        "winston": "^3.17.0",
-        "socket.io": "^4.8.1"
->>>>>>> feb371bc
+        "winston": "^3.17.0"
     },
     "devDependencies": {
         "chai": "^5.1.2",
