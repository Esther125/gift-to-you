--- conflicted
+++ resolved
@@ -16,21 +16,15 @@
         "@aws-sdk/lib-dynamodb": "^3.699.0",
         "@aws-sdk/s3-request-presigner": "^3.701.0",
         "body-parser": "^1.20.3",
-<<<<<<< HEAD
+        "chalk": "^5.3.0",
         "cookie-parser": "^1.4.7",
-=======
-        "chalk": "^5.3.0",
->>>>>>> d4cdab6f
         "cors": "^2.8.5",
         "crypto": "^1.0.1",
         "express": "^4.21.1",
         "fs": "^0.0.1-security",
-<<<<<<< HEAD
         "jsonwebtoken": "^9.0.2",
-=======
         "multer": "^1.4.5-lts.1",
         "qrcode": "^1.5.4",
->>>>>>> d4cdab6f
         "redis": "^4.7.0",
         "socket.io": "^4.8.1",
         "uuid": "^11.0.3",
