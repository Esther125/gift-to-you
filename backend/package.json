--- conflicted
+++ resolved
@@ -1,34 +1,30 @@
 {
-  "name": "backend",
-  "version": "1.0.0",
-  "description": "express backend",
-  "main": "index.js",
-  "type": "module",
-  "scripts": {
-    "test": "mocha",
-    "start": "nodemon --env-file=.env index.js"
-  },
-  "author": "",
-  "license": "ISC",
-  "dependencies": {
-    "body-parser": "^1.20.3",
-    "cors": "^2.8.5",
-    "crypto": "^1.0.1",
-    "express": "^4.21.1",
-    "redis": "^4.7.0",
-<<<<<<< HEAD
-    "uuid": "^11.0.3",
-    "socket.io": "^4.8.1"
-=======
-    "fs": "^0.0.1-security",
-    "express-fileupload": "^1.5.1",
-    "uuid": "^11.0.3"
->>>>>>> e937b249
-  },
-  "devDependencies": {
-    "chai": "^5.1.2",
-    "mocha": "^10.8.2",
-    "nodemon": "^3.1.7",
-    "socket.io-client": "^4.8.1"
-  }
+    "name": "backend",
+    "version": "1.0.0",
+    "description": "express backend",
+    "main": "index.js",
+    "type": "module",
+    "scripts": {
+        "test": "mocha",
+        "start": "nodemon --env-file=.env index.js"
+    },
+    "author": "",
+    "license": "ISC",
+    "dependencies": {
+        "body-parser": "^1.20.3",
+        "cors": "^2.8.5",
+        "crypto": "^1.0.1",
+        "express": "^4.21.1",
+        "redis": "^4.7.0",
+        "fs": "^0.0.1-security",
+        "express-fileupload": "^1.5.1",
+        "uuid": "^11.0.3",
+        "socket.io": "^4.8.1"
+    },
+    "devDependencies": {
+        "chai": "^5.1.2",
+        "mocha": "^10.8.2",
+        "nodemon": "^3.1.7",
+        "socket.io-client": "^4.8.1"
+    }
 }