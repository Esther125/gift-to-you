{
  "name": "backend",
  "version": "1.0.0",
  "description": "express backend",
  "main": "index.js",
  "type": "module",
  "scripts": {
    "test": "echo \"Error: no test specified\" && exit 1",
    "start": "nodemon --env-file=.env index.js"
  },
  "author": "",
  "license": "ISC",
  "dependencies": {
    "body-parser": "^1.20.3",
    "cors": "^2.8.5",
    "crypto": "^1.0.1",
    "express": "^4.21.1",
<<<<<<< HEAD
    "express-fileupload": "^1.5.1",
    "fs": "^0.0.1-security",
    "redis": "^4.7.0",
    "uuid": "^11.0.2"
=======
    "redis": "^4.7.0",
    "uuid": "^11.0.3"
>>>>>>> 882fd59d
  },
  "devDependencies": {
    "nodemon": "^3.1.7"
  }
}<|MERGE_RESOLUTION|>--- conflicted
+++ resolved
@@ -15,15 +15,10 @@
     "cors": "^2.8.5",
     "crypto": "^1.0.1",
     "express": "^4.21.1",
-<<<<<<< HEAD
     "express-fileupload": "^1.5.1",
     "fs": "^0.0.1-security",
     "redis": "^4.7.0",
-    "uuid": "^11.0.2"
-=======
-    "redis": "^4.7.0",
     "uuid": "^11.0.3"
->>>>>>> 882fd59d
   },
   "devDependencies": {
     "nodemon": "^3.1.7"
