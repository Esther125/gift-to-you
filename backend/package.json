--- conflicted
+++ resolved
@@ -13,13 +13,9 @@
   "dependencies": {
     "body-parser": "^1.20.3",
     "cors": "^2.8.5",
-<<<<<<< HEAD
+    "crypto": "^1.0.1",
     "express": "^4.21.1",
     "redis": "^4.7.0"
-=======
-    "crypto": "^1.0.1",
-    "express": "^4.21.1"
->>>>>>> d47ee1f0
   },
   "devDependencies": {
     "nodemon": "^3.1.7"
