--- conflicted
+++ resolved
@@ -21,13 +21,9 @@
         "fs": "^0.0.1-security",
         "express-fileupload": "^1.5.1",
         "uuid": "^11.0.3",
-<<<<<<< HEAD
+        "winston": "^3.17.0",
         "socket.io": "^4.8.1",
         "qrcode": "^1.5.4"
-=======
-        "winston": "^3.17.0",
-        "socket.io": "^4.8.1"
->>>>>>> feb371bc
     },
     "devDependencies": {
         "chai": "^5.1.2",
