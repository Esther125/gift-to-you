{
  "name": "backend",
  "version": "1.0.0",
  "description": "express backend",
  "main": "index.js",
  "type": "module",
  "scripts": {
    "test": "echo \"Error: no test specified\" && exit 1",
    "start": "nodemon --env-file=.env index.js"
  },
  "author": "",
  "license": "ISC",
  "dependencies": {
    "body-parser": "^1.20.3",
    "cors": "^2.8.5",
<<<<<<< HEAD
    "crypto": "^1.0.1",
    "express": "^4.21.1",
    "redis": "^4.7.0"
=======
    "express": "^4.21.1",
    "express-fileupload": "^1.5.1",
    "uuid": "^11.0.2"
>>>>>>> c822c52f
  },
  "devDependencies": {
    "nodemon": "^3.1.7"
  }
}<|MERGE_RESOLUTION|>--- conflicted
+++ resolved
@@ -13,15 +13,11 @@
   "dependencies": {
     "body-parser": "^1.20.3",
     "cors": "^2.8.5",
-<<<<<<< HEAD
     "crypto": "^1.0.1",
     "express": "^4.21.1",
-    "redis": "^4.7.0"
-=======
-    "express": "^4.21.1",
+    "redis": "^4.7.0",
     "express-fileupload": "^1.5.1",
     "uuid": "^11.0.2"
->>>>>>> c822c52f
   },
   "devDependencies": {
     "nodemon": "^3.1.7"
