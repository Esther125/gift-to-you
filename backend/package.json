{
  "name": "backend",
  "version": "1.0.0",
  "description": "express backend",
  "main": "index.js",
  "type": "module",
  "scripts": {
    "test": "echo \"Error: no test specified\" && exit 1",
    "start": "nodemon --env-file=.env index.js"
  },
  "author": "",
  "license": "ISC",
  "dependencies": {
    "body-parser": "^1.20.3",
    "cors": "^2.8.5",
    "crypto": "^1.0.1",
    "express": "^4.21.1",
    "redis": "^4.7.0",
<<<<<<< HEAD
    "uuid": "^11.0.3",
    "winston": "^3.17.0"
=======
    "express-fileupload": "^1.5.1",

    "uuid": "^11.0.3"
>>>>>>> d14993b2
  },
  "devDependencies": {
    "nodemon": "^3.1.7"
  }
}<|MERGE_RESOLUTION|>--- conflicted
+++ resolved
@@ -16,14 +16,9 @@
     "crypto": "^1.0.1",
     "express": "^4.21.1",
     "redis": "^4.7.0",
-<<<<<<< HEAD
     "uuid": "^11.0.3",
-    "winston": "^3.17.0"
-=======
-    "express-fileupload": "^1.5.1",
-
-    "uuid": "^11.0.3"
->>>>>>> d14993b2
+    "winston": "^3.17.0",
+    "express-fileupload": "^1.5.1"
   },
   "devDependencies": {
     "nodemon": "^3.1.7"
