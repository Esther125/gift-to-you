--- conflicted
+++ resolved
@@ -4,12 +4,9 @@
 import RoomService from './roomsService.js';
 class SocketService {
     constructor() {
-<<<<<<< HEAD
-        this.db = new DynamodbService();
-=======
         this._roomService = new RoomService();
         this._disconnectWaitUsers = {}; // userID: roomToken
->>>>>>> efbfba71
+        this.db = new DynamodbService();
     }
 
     systemMessage = (socket, stage, status, content = null) => {
@@ -92,10 +89,6 @@
 
         let inRoom = false;
         userSockets.forEach((userSocket) => {
-<<<<<<< HEAD
-            console.log(userSocket, memberSockets.includes(userSocket));
-=======
->>>>>>> efbfba71
             if (memberSockets.includes(userSocket)) {
                 inRoom = true;
                 return;
@@ -294,15 +287,6 @@
             const roomToken = socket.roomToken;
             if (roomToken !== undefined) {
                 // 通知 room 內其他人
-<<<<<<< HEAD
-                this._sendRoomNotify(socket, socket.roomToken, userID, 'leave');
-            } else {
-                logWithFileInfo(
-                    'info',
-                    `User with missing userID disconnect with /socket websocket server because of ${reason}`
-                );
-            }
-=======
                 this._sendRoomNotify(socket, roomToken, userID, 'leave');
 
                 // 加入等待清單
@@ -320,7 +304,6 @@
                 'info',
                 `User with missing userID disconnect with /socket websocket server because of ${reason}`
             );
->>>>>>> efbfba71
         }
     };
 
