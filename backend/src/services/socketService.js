import redisClient from '../clients/redisClient.js';
import DynamodbService from './dynamodbService.js';
import { logWithFileInfo } from '../../logger.js';
class SocketService {
    constructor() {
        this.db = new DynamodbService();
    }

    systemMessage = (socket, stage, status, content = null) => {
        // 回傳處理結果通知給 client 用
        const userID = socket.handshake.auth?.user?.id || null;
        const res = {
            event: 'system message',
            message: {
                stage,
                status,
                content,
            },
            timestamp: new Date().toISOString(),
            userID,
            roomToken: socket.roomToken || null,
        };
        socket.emit('system message', res);

        if (userID) {
            logWithFileInfo('info', `Send system message "${stage}: ${status}" to user ${userID}`);
        } else {
            logWithFileInfo(
                'error',
                `Send system message "${stage}: ${status}" to user with missing userID`,
                new Error('Missing userID')
            );
        }
    };

    eventWithMissingValues = (socket, stage, requiredValues) => {
        const userID = socket.handshake.auth?.user?.id || null;
        logWithFileInfo('info', `User ${userID} ask to ${stage} with missing values`);

        const missingValues = Object.entries(requiredValues)
            .filter(([key, value]) => value === null)
            .map(([key, value]) => key);
        const msg = `${missingValues.join(', ')} required`;
        this.systemMessage(socket, stage, 'fail', msg);
    };

    connect = async (socket, userID) => {
        logWithFileInfo('info', `User ${userID} ask to connect to /socket websocket server`);

        // 加入以 userID 命名的聊天室
        socket.join(userID);

        // 判斷以前是不是有加入過房間了
        try {
            await redisClient.connect();
            const roomToken = await redisClient.get(`userId:${userID}`);
            if (roomToken !== null && this._checkUserInRoom(socket, userID, roomToken) === false) {
                logWithFileInfo('info', `Add user ${userID} back to room ${roomToken}`);
                this.joinChatroom(socket, roomToken);
            }
        } catch (err) {
            logWithFileInfo('error', `Error when add user ${userID} back to original room`, err);
        }

        // 回傳處理結果通知
        this.systemMessage(socket, 'connect', 'success', 'success');
        logWithFileInfo('info', `User ${userID} connect to /socket websocket server`);
    };

    _checkUserInRoom = (socket, userID, roomToken) => {
        let memberSockets;
        let userSockets;
        try {
            memberSockets = [...socket.adapter.rooms.get(roomToken)];
            userSockets = [...socket.adapter.rooms.get(userID)];
        } catch {
            return false;
        }

        let inRoom = false;
        userSockets.forEach((userSocket) => {
            console.log(userSocket, memberSockets.includes(userSocket));
            if (memberSockets.includes(userSocket)) {
                inRoom = true;
                return;
            }
        });

        return inRoom;
    };

    _sendRoomNotify = (socket, roomToken, userID, type) => {
        const res = {
            event: 'room notify',
            roomToken,
            userID,
            type,
            timestamp: new Date().toISOString(),
        };
        socket.to(roomToken).emit('room notify', res);
    };

    joinChatroom = (socket, roomToken) => {
        const userID = socket.handshake.auth.user.id;
        logWithFileInfo('info', `User ${userID} ask to join chatroom ${roomToken}`);

        const roomExist = true; // TODO: 之後再看怎麼接 roomService 來判斷

        if (roomExist) {
            // 加入聊天室
            socket.join(roomToken);
            socket.roomToken = roomToken;

            // 通知 room 內其他人
            this._sendRoomNotify(socket, roomToken, userID, 'join');

            // 回傳處理結果通知
            this.systemMessage(socket, 'join chatroom', 'success', 'success');
            logWithFileInfo('info', `User ${userID} join chatroom ${roomToken}`);
        } else {
            // 回傳處理結果通知
            this.systemMessage(socket, 'join chatroom', 'fail');
            logWithFileInfo(
                'error',
<<<<<<< HEAD
                `[socketService] user ${userID} can not join non-existed room ${roomToken}`,
                new Error('test')
=======
                `User ${userID} can not join non-existed room ${roomToken}`,
                new Error('User can not join non-existed room')
>>>>>>> 43286be5
            );
        }
    };

    requestTransfer = async (socket, fileId, roomToken, receiverID, socketNameSpace) => {
        const userID = socket.handshake.auth.user.id;
        const senderID = userID;
        const res = {
            event: 'transfer notify',
            fileId: fileId,
            roomToken,
            senderID,
            timestamp: new Date().toISOString(),
        };

        // 檢查 sender 是否在該 chatroom 內
        const senderInRoom = this._checkUserInRoom(socket, senderID, roomToken);
        if (!senderInRoom) {
            this.systemMessage(socket, 'request transfer', 'fail', `sender not in room ${roomToken}`);
<<<<<<< HEAD
            logWithFileInfo('error', `[socketService] sender ${userID} is not in room ${roomToken}`, new Error('test'));
=======
            logWithFileInfo('error', `Sender ${userID} is not in room ${roomToken}`, new Error('Sender not in room'));
>>>>>>> 43286be5
            return;
        }

        let receiverInfo;
        if (receiverID) {
            // 傳輸對象: user
            logWithFileInfo('info', `User ${userID} ask to transfer file to user ${receiverID}`);

            // 檢查 receiver 是否在該 chatroom 內
            const receiverInRoom = this._checkUserInRoom(socket, receiverID, roomToken);
            if (!receiverInRoom) {
                this.systemMessage(socket, 'request transfer', 'fail', `receiver not in room ${roomToken}`);
                logWithFileInfo(
                    'error',
<<<<<<< HEAD
                    `[socketService] receiver ${userID} is not in room ${roomToken}`,
                    new Error('test')
=======
                    `Receiver ${userID} is not in room ${roomToken}`,
                    new Error('Receiver not in room')
>>>>>>> 43286be5
                );
                return;
            }

            // 檢查 sender、receiver 是否相同
            if (senderID === receiverID) {
                this.systemMessage(socket, 'request transfer', 'fail', `sender and receiver are the same`);
                logWithFileInfo(
                    'error',
<<<<<<< HEAD
                    `[socketService] user ${userID} ask to transfer to himself`,
                    new Error('test')
=======
                    `User ${userID} ask to transfer to himself`,
                    new Error('Cannot transfer to himself')
>>>>>>> 43286be5
                );
                return;
            }

            // 通知 receiver，sender 要傳檔案給他
            socketNameSpace.to(receiverID).emit('transfer notify', res);
<<<<<<< HEAD
            logWithFileInfo(
                'info',
                `[socketService] send transfer notification requested from user ${senderID} to user ${receiverID}`
            );

            // 建立 receiverInfo
            receiverInfo = {
                type: await this._getUserType(receiverID),
                identifier: receiverID,
            };
=======
            logWithFileInfo('info', `Send transfer notification requested from user ${senderID} to user ${receiverID}`);
>>>>>>> 43286be5
        } else {
            // 傳輸對象: room
            logWithFileInfo('info', `User ${userID} ask to transfer file to room ${roomToken}`);

            // 通知 chatroom 中的所有 user，sender 要傳檔案給他
            socket.to(roomToken).emit('transfer notify', res);
<<<<<<< HEAD
            logWithFileInfo(
                'info',
                `[socketService] send transfer notification requested from user ${senderID} to room ${roomToken}`
            );

            // 建立 receiverInfo
            receiverInfo = {
                type: 'ROOM',
                identifier: roomToken,
            };
=======
            logWithFileInfo('info', `Send transfer notification requested from user ${senderID} to room ${roomToken}`);
>>>>>>> 43286be5
        }

        // 回傳處理結果通知
        this.systemMessage(socket, 'request transfer', 'success', 'success');

        // 建立傳輸紀錄
        const senderInfo = {
            type: await this._getUserType(senderID),
            identifier: senderID,
        };
        await this.db.createTransferRecords(senderInfo, receiverInfo, [fileId]);
    };

    _getUserType = async (userID) => {
        const userName = await this.db.getUserNameFromID(userID);
        if (userName !== null) {
            return 'USER';
        } else {
            return 'TEMP';
        }
    };

    chatMessage = (socket, roomToken, message) => {
        const userID = socket.handshake.auth.user.id;
        logWithFileInfo('info', `User ${userID} ask to send message to chatroom ${roomToken}`);

        // 檢查該 user 是否在該 chatroom 內
        const inRoom = this._checkUserInRoom(socket, userID, roomToken);
        if (!inRoom) {
            this.systemMessage(socket, 'chat message', 'fail', `sender not in room ${roomToken}`);
<<<<<<< HEAD
            logWithFileInfo('error', `[socketService] user ${userID} is not in room ${roomToken}`, new Error('test'));
=======
            logWithFileInfo('error', `User ${userID} is not in room ${roomToken}`, new Error('User not in room'));
>>>>>>> 43286be5
            return;
        }

        // 將訊息發給 chatroom 中的所有 user
        const res = {
            event: 'chat message',
            roomToken,
            message: {
                senderID: userID,
                content: message,
            },
            timestamp: new Date().toISOString(),
        };
        socket.to(roomToken).emit('chat message', res);

        // 回傳處理結果通知
        this.systemMessage(socket, 'chat message', 'success', 'success');
        logWithFileInfo('info', `User ${userID} send message ${message} to chatroom ${roomToken}`);
    };

    leaveChatroom = (socket, roomToken) => {
        const userID = socket.handshake.auth.user.id;
        logWithFileInfo('info', `User ${userID} ask to leave chatroom ${roomToken}`);

        // 檢查該 user 是否在該 chatroom 內
        const inRoom = this._checkUserInRoom(socket, userID, roomToken);
        if (!inRoom) {
            this.systemMessage(socket, 'leave chatroom', 'fail', `user not in room ${roomToken}`);
<<<<<<< HEAD
            logWithFileInfo('error', `[socketService] user ${userID} is not in room ${roomToken}`, new Error('test'));
=======
            logWithFileInfo('error', `User ${userID} is not in room ${roomToken}`, new Error('User not in room'));
>>>>>>> 43286be5
            return;
        }

        // 離開聊天室
        socket.leave(roomToken);

        // 通知 room 內其他人
        this._sendRoomNotify(socket, roomToken, userID, 'leave');

        // 回傳處理結果通知
        this.systemMessage(socket, 'leave chatroom', 'success', 'success');
        logWithFileInfo('info', `User ${userID} leave chatroom ${roomToken}`);
    };

    disconnect = (socket, reason) => {
        const userID = socket.handshake.auth?.user?.id || null;
        if (userID) {
            logWithFileInfo('info', `User ${userID} disconnect with /chat websocket server because of ${reason}`);

            if (socket.roomToken !== undefined) {
                // 通知 room 內其他人
                this._sendRoomNotify(socket, socket.roomToken, userID, 'leave');
                socket.leave(socket.roomToken);
            }
            socket.leave(socket.id);
        } else {
            logWithFileInfo(
                'info',
                `User with missing userID disconnect with /socket websocket server because of ${reason}`
            );
        }
    };
}

export default SocketService;<|MERGE_RESOLUTION|>--- conflicted
+++ resolved
@@ -122,13 +122,8 @@
             this.systemMessage(socket, 'join chatroom', 'fail');
             logWithFileInfo(
                 'error',
-<<<<<<< HEAD
-                `[socketService] user ${userID} can not join non-existed room ${roomToken}`,
-                new Error('test')
-=======
                 `User ${userID} can not join non-existed room ${roomToken}`,
                 new Error('User can not join non-existed room')
->>>>>>> 43286be5
             );
         }
     };
@@ -148,11 +143,7 @@
         const senderInRoom = this._checkUserInRoom(socket, senderID, roomToken);
         if (!senderInRoom) {
             this.systemMessage(socket, 'request transfer', 'fail', `sender not in room ${roomToken}`);
-<<<<<<< HEAD
-            logWithFileInfo('error', `[socketService] sender ${userID} is not in room ${roomToken}`, new Error('test'));
-=======
             logWithFileInfo('error', `Sender ${userID} is not in room ${roomToken}`, new Error('Sender not in room'));
->>>>>>> 43286be5
             return;
         }
 
@@ -167,13 +158,8 @@
                 this.systemMessage(socket, 'request transfer', 'fail', `receiver not in room ${roomToken}`);
                 logWithFileInfo(
                     'error',
-<<<<<<< HEAD
-                    `[socketService] receiver ${userID} is not in room ${roomToken}`,
-                    new Error('test')
-=======
                     `Receiver ${userID} is not in room ${roomToken}`,
                     new Error('Receiver not in room')
->>>>>>> 43286be5
                 );
                 return;
             }
@@ -183,53 +169,34 @@
                 this.systemMessage(socket, 'request transfer', 'fail', `sender and receiver are the same`);
                 logWithFileInfo(
                     'error',
-<<<<<<< HEAD
-                    `[socketService] user ${userID} ask to transfer to himself`,
-                    new Error('test')
-=======
                     `User ${userID} ask to transfer to himself`,
                     new Error('Cannot transfer to himself')
->>>>>>> 43286be5
                 );
                 return;
             }
 
             // 通知 receiver，sender 要傳檔案給他
             socketNameSpace.to(receiverID).emit('transfer notify', res);
-<<<<<<< HEAD
-            logWithFileInfo(
-                'info',
-                `[socketService] send transfer notification requested from user ${senderID} to user ${receiverID}`
-            );
+            logWithFileInfo('info', `Send transfer notification requested from user ${senderID} to user ${receiverID}`);
 
             // 建立 receiverInfo
             receiverInfo = {
                 type: await this._getUserType(receiverID),
                 identifier: receiverID,
             };
-=======
-            logWithFileInfo('info', `Send transfer notification requested from user ${senderID} to user ${receiverID}`);
->>>>>>> 43286be5
         } else {
             // 傳輸對象: room
             logWithFileInfo('info', `User ${userID} ask to transfer file to room ${roomToken}`);
 
             // 通知 chatroom 中的所有 user，sender 要傳檔案給他
             socket.to(roomToken).emit('transfer notify', res);
-<<<<<<< HEAD
-            logWithFileInfo(
-                'info',
-                `[socketService] send transfer notification requested from user ${senderID} to room ${roomToken}`
-            );
+            logWithFileInfo('info', `Send transfer notification requested from user ${senderID} to room ${roomToken}`);
 
             // 建立 receiverInfo
             receiverInfo = {
                 type: 'ROOM',
                 identifier: roomToken,
             };
-=======
-            logWithFileInfo('info', `Send transfer notification requested from user ${senderID} to room ${roomToken}`);
->>>>>>> 43286be5
         }
 
         // 回傳處理結果通知
@@ -260,11 +227,7 @@
         const inRoom = this._checkUserInRoom(socket, userID, roomToken);
         if (!inRoom) {
             this.systemMessage(socket, 'chat message', 'fail', `sender not in room ${roomToken}`);
-<<<<<<< HEAD
-            logWithFileInfo('error', `[socketService] user ${userID} is not in room ${roomToken}`, new Error('test'));
-=======
             logWithFileInfo('error', `User ${userID} is not in room ${roomToken}`, new Error('User not in room'));
->>>>>>> 43286be5
             return;
         }
 
@@ -293,11 +256,7 @@
         const inRoom = this._checkUserInRoom(socket, userID, roomToken);
         if (!inRoom) {
             this.systemMessage(socket, 'leave chatroom', 'fail', `user not in room ${roomToken}`);
-<<<<<<< HEAD
-            logWithFileInfo('error', `[socketService] user ${userID} is not in room ${roomToken}`, new Error('test'));
-=======
             logWithFileInfo('error', `User ${userID} is not in room ${roomToken}`, new Error('User not in room'));
->>>>>>> 43286be5
             return;
         }
 
