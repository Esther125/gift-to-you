import path from 'path';
import { fileURLToPath } from 'url';
import fs from 'fs';
import crypto from 'crypto';
import S3Service from './s3Service.js';
import redisClient from '../clients/redisClient.js';
import { logWithFileInfo } from '../../logger.js';
import pkg from 'bloom-filters';
const { CountingBloomFilter } = pkg;
import dotenv from 'dotenv';

class InternetFileService {
    constructor() {
<<<<<<< HEAD
        dotenv.config();
        this.redisClient = new redisClient();
        this.redisClient.connect();
=======
>>>>>>> 6cd1b709
        this.__filename = fileURLToPath(import.meta.url); // 當前檔名
        this.__dirname = path.dirname(this.__filename); // 當前目錄名
        this.uploadPath = path.join(this.__dirname, '../../uploads');
        // 依造預估檔案數量建立 bloom filter
        this.bloomFilter = new CountingBloomFilter(
            process.env.BLOOM_FILTER_ESTIMATED_FILE_COUNT,
            process.env.BLOOM_FILTER_ERROR_RATE
        );
    }

    _generateUniqueFilename = (filename, file) => {
        const extension = path.extname(filename);
        const originalName = path.basename(filename, extension);
        const fileId = _calculateFileHash(file);
        return `${fileId}_${originalName}${extension}`; // 檔案格式：{uuid}_{原檔名}.{附檔名}
    };

    _calculateFileHash = (file) => {
        const hash = crypto.createHash('sha256');
        hash.update(file);
        return hash.digest('hex');
    };

    uploadFile = async (req, res, next) => {
        try {
            await redisClient.connect();

            if (!req.file) {
                throw new Error('No file was uploaded.');
            }

            const fileBuffer = req.file.buffer; // 暫存在 memory 中的檔案
            const originalFilename = req.file.originalname;

<<<<<<< HEAD
            const exist = this.bloomFilter.has(fileBuffer);
            if (exist) {
                logWithFileInfo('info', `File (${fullFilename}) already exists in the server.`);
=======
            // 從 Redis 檢查 hash 是否已存在
            const cachedFile = await redisClient.get(`fileHash:${fileHash}`);

            let fullFilename;
            if (cachedFile) {
                // 檔案已經存在
                fullFilename = cachedFile;
                logWithFileInfo('info', `File: ${fullFilename} already exists in the server.`);
>>>>>>> 6cd1b709
            } else {
                // 將檔案存入 uploads 資料夾
                const filePath = path.join(this.uploadPath, fullFilename);
                await fs.promises.writeFile(filePath, fileBuffer);

<<<<<<< HEAD
                this.bloomFilter.add(fileBuffer);
=======
                // 把新的 hash 值存入 Redis
                await redisClient.set(`fileHash:${fileHash}`, fullFilename);
                await redisClient.setExpire(`fileHash:${fileHash}`, 3600 * 24 * 30); // 30 天後過期
>>>>>>> 6cd1b709
                logWithFileInfo('info', `File saved as ${fullFilename}`);
            }
            const fullFilename = this._generateUniqueFilename(originalFilename, fileBuffer);
            return fullFilename;
            // TODO: 不用 Redis 以後要怎麼定時刪掉 filehash
        } catch (err) {
            throw new Error(err);
        }
    };

    _localDownload = async (filePath) => {
        let fileHandle = null;
        fileHandle = await fs.promises.open(filePath, 'r');
        const filestream = fs.createReadStream(filePath, { fd: fileHandle.fd, autoClose: false });
        return { stream: filestream, filename: path.basename(filePath) };
    };

    _stagingAreaDownload = async (type, filePath, filename, id) => {
        const s3Service = new S3Service();
        const file = {
            tempFilePath: filePath,
            name: filename,
        };
        const uploadResult = await s3Service.uploadFile(file, filename, type, id);
        const [fileId, encodedFilename] = uploadResult.filename.split('_');
        const originalFilename = decodeURIComponent(encodedFilename);
        return { fileId: fileId, filename: originalFilename, location: uploadResult.location };
    };

    download = async (req, res) => {
        const way = req.params.way;
        const fileId = req.params.fileId;
        const { type, id } = req.query;

        const files = await fs.promises.readdir(this.uploadPath);
        const matchedFile = files.find((file) => file.startsWith(fileId + '_')); // 只比對檔名前面的 fileId
        if (!matchedFile) {
            throw new Error('File not found');
        }
        const safeFileName = encodeURIComponent(matchedFile);
        const filePath = path.join(this.uploadPath, matchedFile);

        // 根據不同 ways 提供不同下載方式
        if (way === 'local') {
            return this._localDownload(filePath);
        } else if (way === 'staging-area') {
            if (!type || !id) {
                throw new Error('Type and id query parameters are required for staging-area download.');
            }
            return this._stagingAreaDownload(type, filePath, safeFileName, id);
        } else if (way === 'google-cloud') {
            // TODO: Integrate Google drive
        } else {
            throw new Error('Invalid download way.');
        }
    };

    deleteFile = async (req, res) => {
        const fileId = req.params.fileId;
        const __filename = fileURLToPath(import.meta.url);
        const __dirname = path.dirname(__filename);
        const rootPath = path.join(__dirname, '../../uploads');

        const files = await fs.promises.readdir(rootPath);
        const matchedFile = files.find((file) => path.basename(file, path.extname(file)) === fileId);
        // 沒有匹配的檔案
        if (!matchedFile) {
            throw new Error('File not found');
        }

        const filePath = path.join(rootPath, matchedFile);
        await fs.promises.unlink(filePath); // 刪除檔案
        res.send({ message: 'File deleted successfully' });
    };
}

export default InternetFileService;<|MERGE_RESOLUTION|>--- conflicted
+++ resolved
@@ -11,12 +11,9 @@
 
 class InternetFileService {
     constructor() {
-<<<<<<< HEAD
         dotenv.config();
         this.redisClient = new redisClient();
         this.redisClient.connect();
-=======
->>>>>>> 6cd1b709
         this.__filename = fileURLToPath(import.meta.url); // 當前檔名
         this.__dirname = path.dirname(this.__filename); // 當前目錄名
         this.uploadPath = path.join(this.__dirname, '../../uploads');
@@ -51,32 +48,15 @@
             const fileBuffer = req.file.buffer; // 暫存在 memory 中的檔案
             const originalFilename = req.file.originalname;
 
-<<<<<<< HEAD
             const exist = this.bloomFilter.has(fileBuffer);
             if (exist) {
                 logWithFileInfo('info', `File (${fullFilename}) already exists in the server.`);
-=======
-            // 從 Redis 檢查 hash 是否已存在
-            const cachedFile = await redisClient.get(`fileHash:${fileHash}`);
-
-            let fullFilename;
-            if (cachedFile) {
-                // 檔案已經存在
-                fullFilename = cachedFile;
-                logWithFileInfo('info', `File: ${fullFilename} already exists in the server.`);
->>>>>>> 6cd1b709
             } else {
                 // 將檔案存入 uploads 資料夾
                 const filePath = path.join(this.uploadPath, fullFilename);
                 await fs.promises.writeFile(filePath, fileBuffer);
 
-<<<<<<< HEAD
                 this.bloomFilter.add(fileBuffer);
-=======
-                // 把新的 hash 值存入 Redis
-                await redisClient.set(`fileHash:${fileHash}`, fullFilename);
-                await redisClient.setExpire(`fileHash:${fileHash}`, 3600 * 24 * 30); // 30 天後過期
->>>>>>> 6cd1b709
                 logWithFileInfo('info', `File saved as ${fullFilename}`);
             }
             const fullFilename = this._generateUniqueFilename(originalFilename, fileBuffer);
