--- conflicted
+++ resolved
@@ -2,10 +2,6 @@
 import fs from "fs";
 import { getSignedUrl } from "@aws-sdk/s3-request-presigner";
 import { logWithFileInfo } from '../../logger.js';
-<<<<<<< HEAD
-
-=======
->>>>>>> 312cb09b
 
 class S3Service {
     constructor() {
@@ -86,32 +82,11 @@
         const units = ['Bytes', 'KB', 'MB', 'GB', 'TB'];
         let size = bytes;
         let unitIndex = 0;
-<<<<<<< HEAD
-    
-=======
 
->>>>>>> 312cb09b
         while (size >= 1024 && unitIndex < units.length - 1) {
             size /= 1024;
             unitIndex++;
         }
-<<<<<<< HEAD
-    
-        return `${size.toFixed(2)} ${units[unitIndex]}`;
-    };
-
-    getFileList = async (userId, lastKey = null) => {
-        logWithFileInfo('info', '----S3server.getFileList');
-
-        if (!userId) {
-            const userIderror = new Error("User ID is required to fetch the file list");
-            logWithFileInfo('error', 'Failed to fetch file list: Missing User ID', userIderror);
-            throw userIderror;
-        }
-
-        const prefix = `user/${userId}/`; 
-        logWithFileInfo('info', `Fetching file list for user: ${userId}, prefix: ${prefix}`);
-=======
 
         return `${size.toFixed(2)} ${units[unitIndex]}`;
     };
@@ -127,7 +102,6 @@
 
         const prefix = `${type}/${id}/`; 
         logWithFileInfo('info', `Fetching file list for type: ${type}, id: ${id}, prefix: ${prefix}`);
->>>>>>> 312cb09b
 
         const params = {
             Bucket: this._bucket,
@@ -141,21 +115,6 @@
             const listData = await this._s3.send(listCommand);
 
             if (!listData.Contents || listData.Contents.length === 0) {
-<<<<<<< HEAD
-                logWithFileInfo('info', `[File List Success] No files found for user: ${userId}`);
-                return { files: [], lastKey: null };
-            }
-
-            const fileList = listData.Contents.map((item) => {
-                    const originalName = item.Key.split("/").pop();
-                    // 分 uniqueId 跟 Filename
-                    const [uniqueId, encodedFilename] = originalName.split("_");
-                    // decode Filename to original filename
-                    const decodedFilename = decodeURIComponent(encodedFilename);
-                    const formattedSize = this._formatFileSize(item.Size);
-
-                    return {
-=======
                 logWithFileInfo('info', `[File List Success] No files found for ${type}: ${id}`);
                 return { files: [], lastKey: null };
             }
@@ -169,17 +128,11 @@
                     const formattedSize = this._formatFileSize(item.Size);
 
                     const fileData = {
->>>>>>> 312cb09b
                         originalName: originalName, // 原始檔案名稱
                         filename: decodedFilename, // 上傳的檔案名稱
                         size: formattedSize, // 檔案大小
                         lastModified: item.LastModified // 最後修改時間
                     };
-<<<<<<< HEAD
-                });
-
-            logWithFileInfo("info", `[File List Success] Fetched ${fileList.length} files for user: ${userId}`);
-=======
 
                     if (type === 'room') {
                         const presignedUrl = await this.generatePresignedUrl(fileData.filename, 'room', id);
@@ -190,17 +143,12 @@
                 }));
 
             logWithFileInfo("info", `[File List Success] Fetched ${fileList.length} files for ${type}: ${id}`);
->>>>>>> 312cb09b
             return {
                 files: fileList, 
                 lastKey: encodeURIComponent(listData.NextContinuationToken) || null 
             };
         } catch (err) {
-<<<<<<< HEAD
-            logWithFileInfo('error', `Failed to fetch file list for user: ${userId}`, err);
-=======
             logWithFileInfo('error', `Failed to fetch file list for ${type}: ${id}`, err);
->>>>>>> 312cb09b
             throw err;
         }        
     };
