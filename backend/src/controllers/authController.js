--- conflicted
+++ resolved
@@ -15,11 +15,7 @@
     };
 
     register = async (req, res) => {
-<<<<<<< HEAD
-        logWithFileInfo('info', '----- register -----');
-=======
         logWithFileInfo('info', '-----register-----');
->>>>>>> d4cdab6f
         const { userID, email, password, userName } = req.body;
         if (!userID || !email || !password || !userName) {
             this._reqWithMissingValue(res, { userID, email, password, userName });
@@ -40,11 +36,7 @@
     };
 
     login = async (req, res) => {
-<<<<<<< HEAD
-        logWithFileInfo('info', '----- login -----');
-=======
         logWithFileInfo('info', '-----login-----');
->>>>>>> d4cdab6f
         const { email, password } = req.body;
         if (!email || !password) {
             this._reqWithMissingValue(res, { email, password });
@@ -67,8 +59,7 @@
     };
 
     logout = async (req, res) => {
-<<<<<<< HEAD
-        logWithFileInfo('info', '----- logout -----');
+        logWithFileInfo('info', '-----logout-----');
         res.clearCookie('accessToken');
         res.clearCookie('refreshToken');
         logWithFileInfo('info', `user ${req.user.userID} logout`);
@@ -77,11 +68,6 @@
 
     authCheck = async (req, res) => {
         res.status(200).json({ message: 'pass authentication check' });
-=======
-        logWithFileInfo('info', '-----logout-----');
-        // TODO: 實現登出邏輯
-        res.status(200).json({ message: 'Logout logic not implemented yet' });
->>>>>>> d4cdab6f
     };
 }
 
