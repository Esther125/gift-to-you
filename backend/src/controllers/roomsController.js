<<<<<<< HEAD
import RedisClient from '../clients/redisClient.js';
=======
import RoomService from '../services/roomsService.js'; //'../services/roomsService';
>>>>>>> d47ee1f0

class RoomsController {
    constructor() {
        this.roomService = new RoomService();
    }

    createRoom = async (req, res) => {
        console.log('----RoomsController createRoom');
        // TODO: 實現創建房間邏輯
        const token = this.roomService._createRoom(req.body.user);
        res.status(201).json({ token: token });
    };

    joinRoom = async (req, res) => {
        console.log('----RoomsController joinRoom');
        // TODO: 實現加入房間邏輯
        res.status(200).json({ message: 'Join room logic not implemented yet' });
<<<<<<< HEAD
    }

    _redisTest = async (req, res) => {
        console.log('----RoomsController redisTest');

        try {
            const redis = new RedisClient();

            await redis._connect();
            await redis._set('key', 'RedisTest');
            const value = await redis._get('key');
            console.log('Redis return value: ' + value);
            await redis._setExpire('key', 10);
            redis._quit();
            res.status(200).json({ message: value });
        } catch {
            console.log('Redis Error');
            res.status(500);
        }
=======
>>>>>>> d47ee1f0
    };
}

export default RoomsController;<|MERGE_RESOLUTION|>--- conflicted
+++ resolved
@@ -1,8 +1,4 @@
-<<<<<<< HEAD
 import RedisClient from '../clients/redisClient.js';
-=======
-import RoomService from '../services/roomsService.js'; //'../services/roomsService';
->>>>>>> d47ee1f0
 
 class RoomsController {
     constructor() {
@@ -20,8 +16,7 @@
         console.log('----RoomsController joinRoom');
         // TODO: 實現加入房間邏輯
         res.status(200).json({ message: 'Join room logic not implemented yet' });
-<<<<<<< HEAD
-    }
+    };
 
     _redisTest = async (req, res) => {
         console.log('----RoomsController redisTest');
@@ -40,8 +35,6 @@
             console.log('Redis Error');
             res.status(500);
         }
-=======
->>>>>>> d47ee1f0
     };
 }
 
