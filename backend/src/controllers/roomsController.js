--- conflicted
+++ resolved
@@ -1,7 +1,3 @@
-<<<<<<< HEAD
-import RedisClient from '../clients/redisClient.js';
-=======
->>>>>>> d14993b2
 import RoomService from '../services/roomsService.js';
 
 class RoomsController {
@@ -10,36 +6,6 @@
     }
 
     createRoom = async (req, res) => {
-<<<<<<< HEAD
-        console.log('----RoomsController createRoom');
-        // TODO: 實現創建房間邏輯
-        const token = this.roomService._createRoom(req.body.user);
-        res.status(201).json({ token: token });
-    };
-
-    joinRoom = async (req, res) => {
-        console.log('----RoomsController joinRoom');
-        // TODO: 實現加入房間邏輯
-        res.status(200).json({ message: 'Join room logic not implemented yet' });
-    };
-
-    _redisTest = async (req, res) => {
-        console.log('----RoomsController redisTest');
-
-        try {
-            const redis = new RedisClient();
-
-            await redis._connect();
-            await redis._set('key', 'RedisTest');
-            const value = await redis._get('key');
-            console.log('Redis return value: ' + value);
-            await redis._setExpire('key', 10);
-            redis._quit();
-            res.status(200).json({ message: value });
-        } catch {
-            console.log('Redis Error');
-            res.status(500);
-=======
         console.log('[RoomsController] -----createRoom-----');
 
         let user;
@@ -87,7 +53,6 @@
         } catch {
             console.error(`[RoomsController] Error when joining room ${token} for user ${user.id}`);
             res.status(500).json({ message: `Error when when joining room ${token} for user ${user.id}` });
->>>>>>> d14993b2
         }
     };
 }
