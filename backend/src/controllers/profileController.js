import S3Service from "../services/s3Service.js";
import { logWithFileInfo } from '../../logger.js';

class ProfileController {
    constructor() {
        this.s3Service = new S3Service();
    }

    // 暫存檔案查詢
    getStagingFile = async (req, res) => {
        logWithFileInfo('info', '----ProfileController.getStagingFile');

<<<<<<< HEAD
        const userId = req.params.userId;

        try {
            const fileList = await this.s3Service.getFileList(userId);
            if (fileList.length === 0) {
                return res.status(404).json({ message: 'No files found for this user.' });
            }
            
            return res.status(200).json({ file: fileList });
=======
        const { userId, lastKey} = req.body;

        try {
            const { files, lastKey: nextLastKey } = await this.s3Service.getFileList(userId, lastKey);

            if (files.length === 0) {
                return res.status(404).json({ message: 'No files found for this user.' });
            }
            
            return res.status(200).json({ 
                file: files,
                lastKey: nextLastKey,
             });
>>>>>>> 69a53225
        } catch (error) {
            logWithFileInfo('error', 'Error fetching staging file:', error.message);
            return res.status(500).json({ message: 'Failed to fetch staging files.', error: error.message });
        }
    }
}

export default ProfileController;<|MERGE_RESOLUTION|>--- conflicted
+++ resolved
@@ -10,17 +10,6 @@
     getStagingFile = async (req, res) => {
         logWithFileInfo('info', '----ProfileController.getStagingFile');
 
-<<<<<<< HEAD
-        const userId = req.params.userId;
-
-        try {
-            const fileList = await this.s3Service.getFileList(userId);
-            if (fileList.length === 0) {
-                return res.status(404).json({ message: 'No files found for this user.' });
-            }
-            
-            return res.status(200).json({ file: fileList });
-=======
         const { userId, lastKey} = req.body;
 
         try {
@@ -34,7 +23,6 @@
                 file: files,
                 lastKey: nextLastKey,
              });
->>>>>>> 69a53225
         } catch (error) {
             logWithFileInfo('error', 'Error fetching staging file:', error.message);
             return res.status(500).json({ message: 'Failed to fetch staging files.', error: error.message });
