import S3Service from "../services/s3Service.js";
import { logWithFileInfo } from '../../logger.js';

class ProfileController {
    constructor() {
        this.s3Service = new S3Service();
    }
<<<<<<< HEAD

    // 暫存檔案查詢
    getStagingFile = async (req, res) => {
        logWithFileInfo('info', '----ProfileController.getStagingFile');

        const { type, id, lastKey} = req.query;

        if (!type || !id) {
            return res.status(400).json({ message: 'Type and ID are required.' });
        }

        try {
            const { files, lastKey: nextLastKey } = await this.s3Service.getFileList(type, id, lastKey);

            if (files.length === 0) {
                return res.status(404).json({ message: 'No files found for ${type}: ${id}' });
            }

            return res.status(200).json({ 
                file: files,
                lastKey: nextLastKey,
             });
        } catch (error) {
            logWithFileInfo('error', 'Error fetching staging file:', error.message);
            return res.status(500).json({ message: 'Failed to fetch staging files.', error: error.message });
        }
=======
    async getStagingFile(req, res) {
        console.log('----ProfileController.getStagingFile');
        // TODO: 實現暫存檔案查詢
        res.status(200).json({ message: 'Get staging file logic not implemented yet' });
>>>>>>> fb63e4a8
    }

    getPresignedUrl = async (req, res) => {
        logWithFileInfo('info', '----ProfileController.generatePresignedUrl');

        const { userId,filename} = req.query;
        const type = "user";

        if (!userId || !filename) {
            logWithFileInfo('error', '[ProfileController] Error when generating presigned URL - filename and id are required');
            return res.status(400).json({ message: 'Filename and userId are required' });
        }

        try {
            const presignedUrl = await this.s3Service.generatePresignedUrl(filename, type, userId);

            return res.status(200).json({
                message: 'Presigned URL generated successfully',
                url: presignedUrl,
            });
        } catch (error) {
            logWithFileInfo('error', '[ProfileController] Error when generating presigned URL', error.message);
            return res.status(500).json({ 
                message: 'Failed to generate presigned URL', 
                error: error.message 
            });
        }
    };  
}

export default ProfileController;<|MERGE_RESOLUTION|>--- conflicted
+++ resolved
@@ -5,7 +5,6 @@
     constructor() {
         this.s3Service = new S3Service();
     }
-<<<<<<< HEAD
 
     // 暫存檔案查詢
     getStagingFile = async (req, res) => {
@@ -32,12 +31,6 @@
             logWithFileInfo('error', 'Error fetching staging file:', error.message);
             return res.status(500).json({ message: 'Failed to fetch staging files.', error: error.message });
         }
-=======
-    async getStagingFile(req, res) {
-        console.log('----ProfileController.getStagingFile');
-        // TODO: 實現暫存檔案查詢
-        res.status(200).json({ message: 'Get staging file logic not implemented yet' });
->>>>>>> fb63e4a8
     }
 
     getPresignedUrl = async (req, res) => {
