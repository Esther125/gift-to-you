--- conflicted
+++ resolved
@@ -17,10 +17,7 @@
     history = async (req, res) => {
         logWithFileInfo('info', '----- history -----');
         const { userID, lastKey } = req.query;
-<<<<<<< HEAD
-=======
 
->>>>>>> 43286be5
         if (!userID) {
             this._reqWithMissingValue(res, { userID });
             return;
