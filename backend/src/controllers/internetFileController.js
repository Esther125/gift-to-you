--- conflicted
+++ resolved
@@ -20,7 +20,6 @@
 
     download = async (req, res) => {
         console.log('----InternetFileController.download');
-<<<<<<< HEAD
         try {
             await this.internetFileService.download(req, res);
             console.info('File donwloaded successfully.');
@@ -28,10 +27,6 @@
             console.error('Error downloading file: ', error);
             res.status(500).json({ message: 'Failed to download the file.', error: error.message });
         }
-=======
-        // TODO: 實現下載檔案邏輯
-        res.status(200).json({ message: 'File download logic not implemented yet' });
->>>>>>> d14993b2
     };
 }
 
