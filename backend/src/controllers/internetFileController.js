--- conflicted
+++ resolved
@@ -1,4 +1,6 @@
-<<<<<<< HEAD
+import InternetFileService from '../services/internetFileService.js';
+import path from 'path';
+
 import { logWithFileInfo } from '../../logger.js';
 
 class InternetFileController {
@@ -10,33 +12,9 @@
 
     async download(req, res) {
         logWithFileInfo('info', '----InternetFileController.download');
-=======
-import InternetFileService from '../services/internetFileService.js';
-import path from 'path';
-
-class InternetFileController {
-    constructor() {
-        this.internetFileService = new InternetFileService();
-    }
-
-    upload = async (req, res) => {
-        console.log('----InternetFileController.upload');
-        try {
-            const filename = await this.internetFileService.upload(req, res);
-            const fileId = path.basename(filename, path.extname(filename));
-            res.status(200).json({ message: 'File uploaded successfully.', fileId: fileId });
-        } catch (error) {
-            console.error('Error uploading file: ', error);
-            res.status(500).json({ message: 'Failed to upload the file.', error: error.message });
-        }
-    };
-
-    download = async (req, res) => {
-        console.log('----InternetFileController.download');
->>>>>>> d14993b2
         // TODO: 實現下載檔案邏輯
         res.status(200).json({ message: 'File download logic not implemented yet' });
-    };
+    }
 }
 
 export default InternetFileController;