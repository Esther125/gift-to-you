import InternetFileService from '../services/internetFileService.js';
import path from 'path';

class InternetFileController {
<<<<<<< HEAD
    send = (req, res) => {
        console.log('----InternetFileController.send');
        // TODO: 實現傳送邏輯
        res.status(201).json({ message: 'Send file logic not implemented yet' });
    };

    async upload(req, res) {
        console.log('----InternetFileController.upload');
        // TODO: 實現上傳檔案邏輯
        res.status(201).json({ message: 'File upload logic not implemented yet' });
=======
    constructor() {
        this.internetFileService = new InternetFileService();
        this.upload = this.upload.bind(this);
        this.download = this.download.bind(this);
>>>>>>> 68ea0350
    }

    upload = async (req, res) => {
        console.log('----InternetFileController.upload');
        try {
            const filename = await this.internetFileService.upload(req, res);
            const fileId = path.basename(filename, path.extname(filename));
            res.status(200).json({ message: 'File uploaded successfully.', fileId: fileId });
        } catch (error) {
            console.error('Error uploading file: ', error);
            res.status(500).json({ message: 'Failed to upload the file.', error: error.message });
        }
    };

    download = async (req, res) => {
        console.log('----InternetFileController.download');
        // TODO: 實現下載檔案邏輯
        res.status(200).json({ message: 'File download logic not implemented yet' });
    };
}

export default InternetFileController;<|MERGE_RESOLUTION|>--- conflicted
+++ resolved
@@ -2,24 +2,17 @@
 import path from 'path';
 
 class InternetFileController {
-<<<<<<< HEAD
+    constructor() {
+        this.internetFileService = new InternetFileService();
+        this.upload = this.upload.bind(this);
+        this.download = this.download.bind(this);
+    }
+
     send = (req, res) => {
         console.log('----InternetFileController.send');
         // TODO: 實現傳送邏輯
         res.status(201).json({ message: 'Send file logic not implemented yet' });
     };
-
-    async upload(req, res) {
-        console.log('----InternetFileController.upload');
-        // TODO: 實現上傳檔案邏輯
-        res.status(201).json({ message: 'File upload logic not implemented yet' });
-=======
-    constructor() {
-        this.internetFileService = new InternetFileService();
-        this.upload = this.upload.bind(this);
-        this.download = this.download.bind(this);
->>>>>>> 68ea0350
-    }
 
     upload = async (req, res) => {
         console.log('----InternetFileController.upload');
