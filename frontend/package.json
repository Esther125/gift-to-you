{
  "name": "frontend",
  "version": "0.0.0",
  "private": true,
  "type": "module",
  "scripts": {
    "dev": "vite",
    "build": "vite build",
    "preview": "vite preview"
  },
  "dependencies": {
<<<<<<< HEAD
    "axios": "^1.7.9",
=======
    "@tsparticles/vue3": "^3.0.1",
    "axios": "^1.7.7",
>>>>>>> 56de238d
    "bootstrap": "^5.3.3",
    "bootstrap-icons": "^1.11.3",
    "pinia": "^2.2.8",
    "socket.io-client": "^4.8.1",
    "tsparticles": "^3.7.1",
    "vue": "^3.5.12",
    "vue-router": "^4.4.5"
  },
  "devDependencies": {
    "@vitejs/plugin-vue": "^5.1.4",
    "vite": "^5.4.8"
  }
}<|MERGE_RESOLUTION|>--- conflicted
+++ resolved
@@ -9,12 +9,8 @@
     "preview": "vite preview"
   },
   "dependencies": {
-<<<<<<< HEAD
-    "axios": "^1.7.9",
-=======
     "@tsparticles/vue3": "^3.0.1",
     "axios": "^1.7.7",
->>>>>>> 56de238d
     "bootstrap": "^5.3.3",
     "bootstrap-icons": "^1.11.3",
     "pinia": "^2.2.8",
