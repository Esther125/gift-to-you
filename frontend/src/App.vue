--- conflicted
+++ resolved
@@ -2,13 +2,10 @@
 import { RouterLink, RouterView, useRouter } from 'vue-router';
 import { ref, reactive, onMounted, onBeforeUnmount, watch, nextTick, computed } from 'vue';
 import axios from 'axios';
-<<<<<<< HEAD
+import { useGlobalStore } from './stores/globals.js';
+import { io as ioc } from 'socket.io-client';
 import Login from './components/LoginModal.vue';
 import Logout from './components/LogoutModal.vue';
-=======
-import { useGlobalStore } from './stores/globals.js';
-import { io as ioc } from 'socket.io-client';
->>>>>>> d4cdab6f
 
 /* ------------------------------
    Variables
@@ -17,8 +14,8 @@
 const CHAT_SERVER_URL = import.meta.env.VITE_CHAT_SERVER_URL;
 const isDarkTheme = ref(false);
 const particlesPath = reactive({
-    dark: "/src/assets/particles-dark.json",
-    light: "/src/assets/particles-light.json"
+    dark: '/src/assets/particles-dark.json',
+    light: '/src/assets/particles-light.json',
 });
 const icon = ref();
 
@@ -47,25 +44,25 @@
     try {
         const storedRoomToken = sessionStorage.getItem('roomToken');
         const storedQrCodeSrc = sessionStorage.getItem('qrCodeSrc');
-        console.log('storedRoomToken: ' + storedRoomToken)
-        console.log('global RoomToken: ' + store.roomToken)
+        console.log('storedRoomToken: ' + storedRoomToken);
+        console.log('global RoomToken: ' + store.roomToken);
         if (!storedRoomToken) {
             // call room create api
             const { data } = await axios.post(`${BE_API_BASE_URL}/rooms`, { user: store.user });
             store.roomToken = data.token;
             store.qrCodeSrc = data.qrCodeDataUrl;
-            console.log('roomToken: ' + store.roomToken)
+            console.log('roomToken: ' + store.roomToken);
             sessionStorage.setItem('roomToken', store.roomToken);
             sessionStorage.setItem('qrCodeSrc', store.qrCodeSrc);
 
             // websocket join room
             if (store.clientSocket) {
                 store.clientSocket.emit('join chatroom', { roomToken: store.roomToken });
-                console.log('websocket join room')
+                console.log('websocket join room');
             }
         } else {
-            store.roomToken = storedRoomToken
-            store.qrCodeSrc = storedQrCodeSrc
+            store.roomToken = storedRoomToken;
+            store.qrCodeSrc = storedQrCodeSrc;
         }
     } catch (error) {
         console.error('Error creating room: ', error);
@@ -91,7 +88,7 @@
 const joinRoom = async () => {
     let inputRoomToken = characters.join('');
     if (inputRoomToken.length === 5) {
-        store.roomToken = inputRoomToken
+        store.roomToken = inputRoomToken;
         sessionStorage.setItem('roomToken', inputRoomToken);
         const modalInstance = bootstrap.Modal.getInstance(roomModal);
         if (modalInstance) {
@@ -99,9 +96,9 @@
         }
         router.push({ path: '/', query: { roomToken: inputRoomToken } });
     } else {
-        alert('邀請碼不存在')
-    }
-}
+        alert('邀請碼不存在');
+    }
+};
 
 const AUTH_OPTIONS = (userID) => ({
     auth: {
@@ -117,7 +114,7 @@
 watch(isDarkTheme, iconChange);
 
 const particlesUrl = computed(() => {
-  return isDarkTheme.value ? particlesPath.dark : particlesPath.light;
+    return isDarkTheme.value ? particlesPath.dark : particlesPath.light;
 });
 
 /* ------------------------------
@@ -130,7 +127,7 @@
     window.matchMedia('(prefers-color-scheme: dark)').addEventListener('change', themeChangeHandler);
     // init icon
     iconChange(isDarkTheme.value);
-    
+
     const storedUserId = sessionStorage.getItem('userId');
     const storedRoomToken = sessionStorage.getItem('roomToken');
     const storedQrCodeSrc = sessionStorage.getItem('qrCodeSrc');
@@ -141,7 +138,7 @@
     } else {
         // Fetch new userId and save to SessionStorage
         const response = await axios.get(`${BE_API_BASE_URL}/`);
-        store.user.id = response.data.userId
+        store.user.id = response.data.userId;
         sessionStorage.setItem('userId', response.data.userId); // Save to SessionStorage
     }
 
@@ -154,7 +151,7 @@
         store.roomToken = storedRoomToken;
         store.qrCodeSrc = storedQrCodeSrc;
         const { data } = await axios.post(`${BE_API_BASE_URL}/rooms/${store.roomToken}/members`);
-        store.members = data.members
+        store.members = data.members;
 
         // websocket: join room
         store.clientSocket.emit('join chatroom', { roomToken: store.roomToken });
@@ -163,14 +160,14 @@
     // Listen websocket
     store.clientSocket.on('system message', async (res) => {
         console.log('WebSocket - system message');
-        console.log(res)
+        console.log(res);
     });
 
     store.clientSocket.on('room notify', async (res) => {
-        console.log(res)
-        if (res.roomToken === store.roomToken & res.type === 'join') {
+        console.log(res);
+        if ((res.roomToken === store.roomToken) & (res.type === 'join')) {
             const { data } = await axios.post(`${BE_API_BASE_URL}/rooms/${store.roomToken}/members`);
-            store.members = data.members
+            store.members = data.members;
             router.push({ path: '/', query: { roomToken: store.roomToken, needJoinRoom: 'false' } });
         }
     });
@@ -183,7 +180,7 @@
 </script>
 
 <template>
-    <vue-particles id="tsparticles" :url="particlesUrl" :key="particlesUrl"/>
+    <vue-particles id="tsparticles" :url="particlesUrl" :key="particlesUrl" />
     <nav class="navbar navbar-expand-md fixed-top">
         <div class="container-fluid">
             <a class="navbar-brand" href="/">
@@ -217,12 +214,12 @@
                         </li>
                         <li>
                             <RouterLink to="/history" class="dropdown-item">
-                                <i class="bi bi-clock-history h5 icon  me-1"></i> History
+                                <i class="bi bi-clock-history h5 icon me-1"></i> History
                             </RouterLink>
                         </li>
                         <li>
                             <RouterLink to="/logout" class="dropdown-item">
-                                <i class="bi bi-door-open h5 icon"></i> Login / Logout
+                                <i class="bi bi-door-open h5 icon me-1"></i> Login / Logout
                             </RouterLink>
                         </li>
                     </ul>
@@ -231,7 +228,7 @@
         </div>
     </nav>
 
-    <div class="d-flex align-items-center router-view-container" id="particles-container" >
+    <div class="d-flex align-items-center router-view-container" id="particles-container">
         <RouterView />
     </div>
 
@@ -248,9 +245,6 @@
                             {{ letter }}
                         </div>
                     </div>
-<<<<<<< HEAD
-                    <div class="modal-footer"></div>
-=======
                     <div>
                         <img :src="store.qrCodeSrc" />
                     </div>
@@ -264,27 +258,26 @@
                                 @input="moveToNext(index)"
                                 @keydown.backspace="handleBackspace(index)"
                                 ref="inputRefs"
-                                :ref="el => inputRefs.value[index] = el"
+                                :ref="(el) => (inputRefs.value[index] = el)"
                             />
                         </div>
                     </div>
                 </div>
                 <div class="modal-footer justify-content-center border-0">
                     <button class="btn btn-secondary" type="submit" @click="joinRoom">加入</button>
->>>>>>> d4cdab6f
                 </div>
             </div>
         </div>
-
-        <Login />
-        <Logout />
     </div>
+
+    <Login />
+    <Logout />
 
     <nav class="navbar navbar-expand-md fixed-bottom justify-content-center navbar-bottom">
         <div class="d-flex justify-content-center align-items-center mb-2">
-                <p class="mx-1 mb-0 p-1">裝置名稱：{{ store.user.id.slice(0, 8) }}</p>
-                <p class="mb-0 p-1" v-if="store.roomToken">|</p>
-                <p class="mx-1 mb-0 p-1" v-if="store.roomToken">可見於 {{ store.roomToken }} 房間中</p>
+            <p class="mx-1 mb-0 p-1">裝置名稱：{{ store.user.id.slice(0, 8) }}</p>
+            <p class="mb-0 p-1" v-if="store.roomToken">|</p>
+            <p class="mx-1 mb-0 p-1" v-if="store.roomToken">可見於 {{ store.roomToken }} 房間中</p>
         </div>
     </nav>
 </template>
@@ -330,7 +323,6 @@
     list-style-type: none;
 }
 
-<<<<<<< HEAD
 .card {
     background-color: var(--color-card-background);
 }
@@ -341,8 +333,6 @@
     border-top: 0px;
 }
 
-=======
->>>>>>> d4cdab6f
 .modal-content {
     background-color: var(--color-background-soft);
     color: var(--color-text);
@@ -363,16 +353,10 @@
     display: flex;
     align-items: center;
     justify-content: center;
-<<<<<<< HEAD
-    /* border: 1px solid #000; */
-=======
->>>>>>> d4cdab6f
     border-radius: 10px;
     background-color: var(--color-modal-text-background);
     font-weight: bolder;
     margin: 0 3px;
-<<<<<<< HEAD
-=======
 }
 
 .input-box {
@@ -389,13 +373,12 @@
 }
 
 #tsparticles {
-  position: absolute;
-  top: 0;
-  left: 0;
-  width: 100%;
-  height: 100%;
-  z-index: -1;
-  pointer-events: none;
->>>>>>> d4cdab6f
+    position: absolute;
+    top: 0;
+    left: 0;
+    width: 100%;
+    height: 100%;
+    z-index: -1;
+    pointer-events: none;
 }
 </style>