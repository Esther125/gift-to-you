--- conflicted
+++ resolved
@@ -43,41 +43,20 @@
 
 const roomModalHandler = async () => {
     try {
-<<<<<<< HEAD
-        const storedRoomToken = sessionStorage.getItem('roomToken');
-        const storedQrCodeSrc = sessionStorage.getItem('qrCodeSrc');
-        console.log('storedRoomToken: ' + storedRoomToken);
-        console.log('global RoomToken: ' + store.roomToken);
-        if (!storedRoomToken || !storedQrCodeSrc) {
-=======
-        if (!store.roomToken) {
->>>>>>> 312cb09b
+        if (!store.roomToken || !store.qrCodeSrc) {
             // call room create api
             const { data } = await axios.post(`${BE_API_BASE_URL}/rooms`, { user: store.user });
             store.roomToken = data.token;
             store.qrCodeSrc = data.qrCodeDataUrl;
-<<<<<<< HEAD
-            console.log('roomToken: ' + store.roomToken);
-=======
->>>>>>> 312cb09b
             sessionStorage.setItem('roomToken', store.roomToken);
             sessionStorage.setItem('qrCodeSrc', store.qrCodeSrc);
 
             // websocket join room
             if (store.clientSocket) {
                 store.clientSocket.emit('join chatroom', { roomToken: store.roomToken });
-<<<<<<< HEAD
-                console.log('websocket join room');
             }
-        } else {
-            store.roomToken = storedRoomToken;
-            store.qrCodeSrc = storedQrCodeSrc;
         }
         router.push({ path: '/', query: { roomToken: store.roomToken, needJoinRoom: 'false' } });
-=======
-            }
-        } 
->>>>>>> 312cb09b
     } catch (error) {
         console.error('Error creating room: ', error);
     }
@@ -117,17 +96,17 @@
 const leaveRoom = async () => {
     if (store.roomToken) {
         const { data } = await axios.post(`${BE_API_BASE_URL}/rooms/${store.roomToken}/leave`, { user: store.user });
-        if (data.message === "success") {
+        if (data.message === 'success') {
             store.clientSocket.emit('leave chatroom', { roomToken: store.roomToken });
-            clearData()
-            router.push({ path: '/'});
             const modalInstance = bootstrap.Modal.getInstance(roomModal);
             if (modalInstance) {
                 modalInstance.hide();
             }
         }
     }
-}
+    clearData();
+    router.push({ path: '/', query: { roomToken: store.roomToken } });
+};
 
 const clearData = () => {
     store.roomToken = null;
@@ -136,7 +115,7 @@
     sessionStorage.removeItem('roomToken');
     sessionStorage.removeItem('qrCodeSrc');
     sessionStorage.removeItem('messages');
-}
+};
 
 const AUTH_OPTIONS = (userID) => ({
     auth: {
@@ -146,7 +125,10 @@
     },
 });
 
-<<<<<<< HEAD
+const onModalHide = () => {
+    characters.splice(0, characters.length, ...new Array(5).fill(''));
+};
+
 const homeHandler = () => {
     router.push({ path: '/', query: { roomToken: store.roomToken, needJoinRoom: 'false' } });
 };
@@ -206,6 +188,9 @@
             const { data } = await axios.post(`${BE_API_BASE_URL}/rooms/${store.roomToken}/members`);
             store.members = data.members;
             router.push({ path: '/', query: { roomToken: store.roomToken, needJoinRoom: 'false' } });
+        } else if ((res.roomToken === store.roomToken) & (res.type === 'leave')) {
+            const { data } = await axios.post(`${BE_API_BASE_URL}/rooms/${store.roomToken}/members`);
+            store.members = data.members;
         }
     });
 
@@ -222,8 +207,19 @@
 
 const initHandler = async (event) => {
     // Check if roomToken exists in SessionStorage
+    const storedUserId = sessionStorage.getItem('userId');
     const storedRoomToken = sessionStorage.getItem('roomToken');
     const storedQrCodeSrc = sessionStorage.getItem('qrCodeSrc');
+
+    // check if userId exists in SessionStorage
+    if (storedUserId) {
+        store.user.id = storedUserId; // Use the stored userId
+    } else {
+        // Fetch new userId and save to SessionStorage
+        const response = await axios.get(`${BE_API_BASE_URL}/`);
+        store.user.id = response.data.userId;
+        sessionStorage.setItem('userId', response.data.userId); // Save to SessionStorage
+    }
 
     if (storedRoomToken) {
         // Use the stored roomToken, qrCodeSrc
@@ -251,11 +247,6 @@
     });
     // !!!
 };
-=======
-const onModalHide = () => {
-    characters.splice(0, characters.length, ...new Array(5).fill(''));
-}
->>>>>>> 312cb09b
 
 /* ------------------------------
    Watchers, Computed
@@ -277,10 +268,8 @@
     // init icon
     iconChange(isDarkTheme.value);
 
-<<<<<<< HEAD
     // change id when login status change
     window.addEventListener('login-check-result', async (event) => {
-        console.log(event.detail.login, store.loginStatus);
         if (event.detail.login !== store.loginStatus) {
             await loginStatusChangeHandler(event);
         }
@@ -289,38 +278,6 @@
 
     window.addEventListener('login-check-result-done', async () => {
         await initHandler();
-=======
-    // Build WebSocket connection
-    store.clientSocket = ioc(CHAT_SERVER_URL, AUTH_OPTIONS(store.user.id));
-
-    // Check if roomToken exists in SessionStorage
-    if (storedRoomToken) {
-        // Use the stored roomToken, qrCodeSrc
-        store.roomToken = storedRoomToken;
-        store.qrCodeSrc = storedQrCodeSrc;
-        const { data } = await axios.post(`${BE_API_BASE_URL}/rooms/${store.roomToken}/members`);
-        store.members = data.members
-
-        // websocket: join room
-        store.clientSocket.emit('join chatroom', { roomToken: store.roomToken });
-    }
-
-    // Listen websocket
-    store.clientSocket.on('system message', async (res) => {
-        console.log(res)
-    });
-
-    store.clientSocket.on('room notify', async (res) => {
-        console.log(res)
-        if (res.roomToken === store.roomToken & res.type === 'join') {
-            const { data } = await axios.post(`${BE_API_BASE_URL}/rooms/${store.roomToken}/members`);
-            store.members = data.members
-            router.push({ path: '/', query: { roomToken: store.roomToken, needJoinRoom: 'false' } });
-        } else if (res.roomToken === store.roomToken & res.type === 'leave') {
-            const { data } = await axios.post(`${BE_API_BASE_URL}/rooms/${store.roomToken}/members`);
-            store.members = data.members
-        }
->>>>>>> 312cb09b
     });
 });
 
@@ -384,7 +341,7 @@
     </div>
 
     <!-- Room Modal -->
-    <div 
+    <div
         class="modal fade"
         id="roomModal"
         tabindex="-1"
@@ -429,9 +386,7 @@
         </div>
     </div>
 
-<<<<<<< HEAD
     <Login />
-    <!-- <Login :isOpen="variable" /> -->
     <Logout />
 
     <nav class="navbar navbar-expand-md fixed-bottom justify-content-center navbar-bottom" :key="store.user.id">
@@ -439,13 +394,6 @@
             <p class="mx-1 mb-0 p-1">裝置名稱：{{ store.user.id.slice(0, 8) }}</p>
             <p class="mb-0 p-1" v-if="store.roomToken">|</p>
             <p class="mx-1 mb-0 p-1" v-if="store.roomToken">可見於 {{ store.roomToken }} 房間中</p>
-=======
-    <nav class="navbar navbar-expand-md fixed-bottom justify-content-center navbar-bottom">
-        <div class="d-flex justify-content-center align-items-center">
-                <p class="mx-1 mb-0 p-1">裝置名稱：{{ store.user.id.slice(0, 8) }}</p>
-                <p class="mb-0 p-1" v-if="store.roomToken">|</p>
-                <p class="mx-1 mb-0 p-1" v-if="store.roomToken">可見於 {{ store.roomToken }} 房間中</p>
->>>>>>> 312cb09b
         </div>
     </nav>
 </template>
@@ -547,22 +495,12 @@
 }
 
 #tsparticles {
-<<<<<<< HEAD
     position: absolute;
     top: 0;
     left: 0;
     width: 100%;
     height: 100%;
-    z-index: -1;
+    z-index: 0;
     pointer-events: none;
-=======
-  position: absolute;
-  top: 0;
-  left: 0;
-  width: 100%;
-  height: 100%;
-  z-index: 0;
-  pointer-events: none;
->>>>>>> 312cb09b
 }
 </style>