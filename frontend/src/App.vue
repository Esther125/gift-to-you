--- conflicted
+++ resolved
@@ -40,40 +40,20 @@
 
 const roomModalHandler = async () => {
     try {
-<<<<<<< HEAD
-        const storedRoomToken = sessionStorage.getItem('roomToken');
-        const storedQrCodeSrc = sessionStorage.getItem('qrCodeSrc');
-        console.log('storedRoomToken: ' + storedRoomToken);
-        console.log('global RoomToken: ' + store.roomToken);
-        if (!storedRoomToken) {
-=======
         if (!store.roomToken) {
->>>>>>> 312cb09b
             // call room create api
             const { data } = await axios.post(`${BE_API_BASE_URL}/rooms`, { user: store.user });
             store.roomToken = data.token;
             store.qrCodeSrc = data.qrCodeDataUrl;
-<<<<<<< HEAD
             console.log('roomToken: ' + store.roomToken);
-=======
->>>>>>> 312cb09b
             sessionStorage.setItem('roomToken', store.roomToken);
             sessionStorage.setItem('qrCodeSrc', store.qrCodeSrc);
 
             // websocket join room
             if (store.clientSocket) {
                 store.clientSocket.emit('join chatroom', { roomToken: store.roomToken });
-<<<<<<< HEAD
-                console.log('websocket join room');
             }
-        } else {
-            store.roomToken = storedRoomToken;
-            store.qrCodeSrc = storedQrCodeSrc;
         }
-=======
-            }
-        } 
->>>>>>> 312cb09b
     } catch (error) {
         console.error('Error creating room: ', error);
     }
@@ -113,17 +93,17 @@
 const leaveRoom = async () => {
     if (store.roomToken) {
         const { data } = await axios.post(`${BE_API_BASE_URL}/rooms/${store.roomToken}/leave`, { user: store.user });
-        if (data.message === "success") {
+        if (data.message === 'success') {
             store.clientSocket.emit('leave chatroom', { roomToken: store.roomToken });
-            clearData()
-            router.push({ path: '/'});
+            clearData();
+            router.push({ path: '/' });
             const modalInstance = bootstrap.Modal.getInstance(roomModal);
             if (modalInstance) {
                 modalInstance.hide();
             }
         }
     }
-}
+};
 
 const clearData = () => {
     store.roomToken = null;
@@ -132,7 +112,7 @@
     sessionStorage.removeItem('roomToken');
     sessionStorage.removeItem('qrCodeSrc');
     sessionStorage.removeItem('messages');
-}
+};
 
 const AUTH_OPTIONS = (userID) => ({
     auth: {
@@ -144,7 +124,7 @@
 
 const onModalHide = () => {
     characters.splice(0, characters.length, ...new Array(5).fill(''));
-}
+};
 
 /* ------------------------------
    Watchers, Computed
@@ -197,12 +177,7 @@
 
     // Listen websocket
     store.clientSocket.on('system message', async (res) => {
-<<<<<<< HEAD
-        console.log('WebSocket - system message');
         console.log(res);
-=======
-        console.log(res)
->>>>>>> 312cb09b
     });
 
     store.clientSocket.on('room notify', async (res) => {
@@ -211,9 +186,13 @@
             const { data } = await axios.post(`${BE_API_BASE_URL}/rooms/${store.roomToken}/members`);
             store.members = data.members;
             router.push({ path: '/', query: { roomToken: store.roomToken, needJoinRoom: 'false' } });
-        } else if (res.roomToken === store.roomToken & res.type === 'leave') {
+        } else if ((res.roomToken === store.roomToken) & (res.type === 'leave')) {
             const { data } = await axios.post(`${BE_API_BASE_URL}/rooms/${store.roomToken}/members`);
-            store.members = data.members
+            store.members = data.members;
+            router.push({ path: '/', query: { roomToken: store.roomToken, needJoinRoom: 'false' } });
+        } else if ((res.roomToken === store.roomToken) & (res.type === 'leave')) {
+            const { data } = await axios.post(`${BE_API_BASE_URL}/rooms/${store.roomToken}/members`);
+            store.members = data.members;
         }
     });
 });
@@ -273,7 +252,7 @@
     </div>
 
     <!-- Room Modal -->
-    <div 
+    <div
         class="modal fade"
         id="roomModal"
         tabindex="-1"
@@ -319,17 +298,10 @@
     </div>
 
     <nav class="navbar navbar-expand-md fixed-bottom justify-content-center navbar-bottom">
-<<<<<<< HEAD
-        <div class="d-flex justify-content-center align-items-center mb-2">
+        <div class="d-flex justify-content-center align-items-center">
             <p class="mx-1 mb-0 p-1">裝置名稱：{{ store.user.id.slice(0, 8) }}</p>
             <p class="mb-0 p-1" v-if="store.roomToken">|</p>
             <p class="mx-1 mb-0 p-1" v-if="store.roomToken">可見於 {{ store.roomToken }} 房間中</p>
-=======
-        <div class="d-flex justify-content-center align-items-center">
-                <p class="mx-1 mb-0 p-1">裝置名稱：{{ store.user.id.slice(0, 8) }}</p>
-                <p class="mb-0 p-1" v-if="store.roomToken">|</p>
-                <p class="mx-1 mb-0 p-1" v-if="store.roomToken">可見於 {{ store.roomToken }} 房間中</p>
->>>>>>> 312cb09b
         </div>
     </nav>
 </template>
@@ -409,13 +381,10 @@
 
 .router-view-container {
     flex: 1;
-<<<<<<< HEAD
-    max-height: calc(100vh - 114px);
-    height: calc(100vh - 114px);
+    max-height: calc(100vh - 111px);
+    height: calc(100vh - 111px);
     margin-top: 58px;
-    margin-bottom: 56px;
     background-color: var(--color-background);
-    /* z-index: -2; */
 }
 
 #tsparticles {
@@ -424,23 +393,7 @@
     left: 0;
     width: 100%;
     height: 100%;
-    z-index: -1;
+    z-index: 0;
     pointer-events: none;
-=======
-    max-height: calc(100vh - 111px);
-    height: calc(100vh - 111px);
-    margin-top: 58px;
-    background-color: var(--color-background);
-}
-
-#tsparticles {
-  position: absolute;
-  top: 0;
-  left: 0;
-  width: 100%;
-  height: 100%;
-  z-index: 0;
-  pointer-events: none;
->>>>>>> 312cb09b
 }
 </style>