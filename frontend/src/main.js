import './assets/main.css';

import { createApp } from 'vue';
import { createPinia } from 'pinia';
import App from './App.vue';
import router from './router';
<<<<<<< HEAD
import Particles from '@tsparticles/vue3';
import { loadFull } from 'tsparticles';
import fileIconsPlugin from './plugins/fileIconsPlugin';

const app = createApp(App);

app.use(Particles, {
    init: async (engine) => {
        await loadFull(engine);
    },
});

// 註冊 icon plugin
app.use(fileIconsPlugin);

=======

const app = createApp(App);

>>>>>>> ff452561
app.use(router);
app.use(createPinia());

app.mount('#app');<|MERGE_RESOLUTION|>--- conflicted
+++ resolved
@@ -4,27 +4,13 @@
 import { createPinia } from 'pinia';
 import App from './App.vue';
 import router from './router';
-<<<<<<< HEAD
-import Particles from '@tsparticles/vue3';
-import { loadFull } from 'tsparticles';
 import fileIconsPlugin from './plugins/fileIconsPlugin';
 
 const app = createApp(App);
 
-app.use(Particles, {
-    init: async (engine) => {
-        await loadFull(engine);
-    },
-});
-
 // 註冊 icon plugin
 app.use(fileIconsPlugin);
 
-=======
-
-const app = createApp(App);
-
->>>>>>> ff452561
 app.use(router);
 app.use(createPinia());
 
