<script setup>
import { ref, reactive, watchEffect, nextTick, onMounted, computed } from 'vue';
import axios from 'axios';
import { useGlobalStore } from '@/stores/globals.js';
import { useRoute, useRouter } from 'vue-router';
import uploadModal from './Modals/uploadModal.vue';

const store = useGlobalStore();
const route = useRoute();
const router = useRouter();
const BE_API_BASE_URL = import.meta.env.VITE_BE_API_BASE_URL;

const messagesContainer = ref(null); // for scroll down when new message add
const messageInput = ref('');
const messages = reactive([]); // to store chat messages
let enterPressedOnce = false; // send message if pressing enter key twice

const showChat = ref(true);
const switchBtnText = computed(() => {
    return showChat.value ? 'See Files' : 'See Chat';
});

const files = reactive([]);

watchEffect(async () => {
    // 如果沒有 roomToken 或 user.id，直接退出
    if (!store.roomToken || !store.user.id) {
        return;
    }
    try {
        const needJoinRoom = route.query.needJoinRoom;

        if (needJoinRoom !== 'false') {
            const { data } = await axios.post(`${BE_API_BASE_URL}/rooms/${store.roomToken}/join`, { user: store.user });
            // 更新 store 的數據
            if (data.members.length !== 0) {
                store.members = data.members;
                store.qrCodeSrc = data.qrCodeDataUrl;
                sessionStorage.setItem('qrCodeSrc', store.qrCodeSrc);
                store.clientSocket.emit('join chatroom', { roomToken: store.roomToken });
            } else {
                store.roomToken = '';
                sessionStorage.setItem('roomToken', '');
                router.push({ path: '/' });
                alert('邀請碼不存在');
            }
        }
    } catch (error) {
        console.error('Error joining the room:', error);
    }
});

// Ensure that listener is binded after store.clientSocker is loaded
watchEffect(() => {
    if (store.clientSocket) {
        if (!store.clientSocket.hasSetup) {
            store.clientSocket.hasSetup = true;

            // bind chat message listener
            store.clientSocket.on('chat message', async (res) => {
                console.log(res);
                if (res.roomToken === store.roomToken) {
                    const newMessageReceive = {
                        userId: res.message.senderID.slice(0, 8),
                        content: res.message.content,
                        timestamp: new Date().toLocaleTimeString(),
                    };
                    try {
                        messages.push(newMessageReceive);
                        await nextTick(); // wait until new messages render
                        scrollToBottom(); // than scroll to buttom
                        sessionStorage.setItem('messages', JSON.stringify(messages));
                    } catch (error) {
                        console.error('Error processing incoming message:', error);
                    }
                }
            });
        }
    }
});

const sendMessage = async () => {
    if (messageInput.value.trim()) {
        const newMessage = {
            userId: store.user.id.slice(0, 8),
            content: messageInput.value,
            timestamp: new Date().toLocaleTimeString(),
        };
        try {
            // Send the message
            store.clientSocket.emit('chat message', { roomToken: store.roomToken, message: messageInput.value });
            // Add the new message to the messages array
            messages.push(newMessage);
            messageInput.value = ''; // Clear input
            await nextTick();
            scrollToBottom();
            sessionStorage.setItem('messages', JSON.stringify(messages));
        } catch (error) {
            console.error('Error sending message:', error);
        }
    }
};

const scrollToBottom = () => {
    if (messagesContainer.value) {
        messagesContainer.value.scrollTop = messagesContainer.value.scrollHeight;
    }
};

const handleEnter = (event) => {
    if (event.key === 'Enter' && !event.shiftKey) {
        event.preventDefault(); // prevent default behavior and avoid line breaks

        if (enterPressedOnce) {
            sendMessage();
            enterPressedOnce = false;
        } else {
            enterPressedOnce = true;
            setTimeout(() => {
                enterPressedOnce = false;
            }, 1000);
        }
    }
};

const handleSwitch = () => {
    showChat.value = !showChat.value;
};

onMounted(async () => {
    const storedMessages = sessionStorage.getItem('messages'); // get stored messages when page is refresh
    if (storedMessages) {
        try {
            const parsedMessages = JSON.parse(storedMessages);
            if (Array.isArray(parsedMessages)) {
                parsedMessages.forEach((msg) => messages.push(msg));
            }
        } catch (error) {
            console.error('Error parsing stored messages:', error);
        }
    } else {
        messages.splice(0);
    }
    await nextTick();
    scrollToBottom();
});
</script>
<template>
    <div class="row container-fluid m-0 p-0 h-100">
        <!-- Left Content -->
        <div class="col-9 d-flex flex-column align-items-center justify-content-center">
            <div class="row d-flex justify-content-center">
                <div class="col-auto d-flex align-items-center mb-3" v-for="(userId, index) in store.members">
                    <!-- computer card -->
                    <div
                        class="card bg-transparent border-0 text-center"
                        style="width: 120px"
                        data-bs-toggle="modal"
                        v-if="userId !== store.user.id"
                        data-bs-target="#uploadModal"
                    >
                        <!-- icon -->
                        <div class="card-body d-flex justify-content-center align-items-center p-0">
                            <i class="bi bi-laptop display-1 p-0 icon"></i>
                        </div>
                        <!-- name -->
                        <div class="card-footer py-0 border-0 bg-transparent">
                            {{ userId.slice(0, 8) }}
                        </div>
                    </div>
                </div>
            </div>
            <div class="row d-flex justify-content-center mt-3">
                <button class="btn" @click="handleSwitch">{{ switchBtnText }}</button>
            </div>
        </div>
        <!-- Right Content - ChatRoom -->
        <div class="col-3 chat-room p-0 d-flex flex-column">
            <div class="chat-box flex-grow-1">
                <!-- Chat messages -->
                <div class="messages-container px-3 py-2 overflow-auto" ref="messagesContainer">
                    <transition-group name="fade" tag="div">
                        <div
                            v-if="showChat"
                            class="message d-flex flex-column"
                            v-for="(message, index) in messages"
                            :key="index"
                        >
                            <div
                                v-if="message.userId === store.user.id.slice(0, 8)"
                                class="d-flex justify-content-end mb-3"
                            >
                                <div class="message-body p-2 rounded text-end float-end">
                                    {{ message.content }}
                                </div>
                            </div>
                            <div v-else class="d-flex flex-column justify-content-start mb-3">
                                <div class="message-header justify-content-between">
                                    <strong>{{ message.userId }}</strong>
                                    <span></span>
                                </div>
                                <div class="message-body p-2 rounded">
                                    {{ message.content }}
                                </div>
                            </div>
                        </div>
                        <div
                            v-else-if="!showChat && files.length === 0"
                            class="d-flex flex-column align-items-center mt-5"
                        >
                            No file now
                        </div>
                        <div
                            v-else
                            class="message d-flex flex-column"
                            v-for="(file, fileIndex) in files"
                            :key="fileIndex"
                        >
                            <div class="d-flex flex-column justify-content-start mb-3">
                                <div class="message-header justify-content-between mb-1">
                                    <strong>{{ file.sender }}</strong> send at {{ file.timestamp }}
                                </div>
                                <div class="message-body p-2 rounded">
                                    {{ file.fileName }}
                                </div>
                            </div>
                        </div>
                    </transition-group>
                </div>

                <!-- Message input and send button -->
                <div v-if="showChat" class="input-group p-2">
                    <input
                        type="text"
                        v-model="messageInput"
                        class="form-control"
                        placeholder="輸入訊息～"
                        @keyup="handleEnter"
                        @input="resizeTextarea"
                    />
                    <button class="btn" @click="sendMessage">Send</button>
                </div>
                <div v-else class="input-group p-2 justify-content-center">
                    <button class="btn" @click="">Send To Room</button>
                </div>
            </div>
        </div>
    </div>

    <!-- uploadModal -->
<<<<<<< HEAD
    <!-- <uploadModal
        :showUploadModal="showUploadModal"
    /> -->
=======
    <uploadModal />
>>>>>>> 312cb09b
</template>

<style scoped>
.icon {
    color: var(--color-text);
}

.card-footer {
    color: var(--color-text);
}

.chat-room {
    background-color: var(--color-background-soft);
    max-height: 100%;
    z-index: 1;
}

.chat-box {
    max-height: 100%;
}

.messages-container {
    max-height: calc(100% - 55px);
    height: calc(100% - 55px);
    overflow-y: hidden;
    scrollbar-width: none;
    -ms-overflow-style: none;
}

.messages-container::-webkit-scrollbar {
    display: none; /* Chrome、Safari hide scroll */
}

.message-header {
    font-size: 0.9rem;
}

.message-body {
    display: inline-block;
    max-width: 70%;
    font-size: 1rem;
    word-break: break-word;
    overflow: hidden;
    background-color: var(--color-background-2);
}

.input-group {
    align-items: center;
    gap: 0.5rem;
    height: 55px;
}

.fade-enter-active,
.fade-leave-active {
    transition: all 0.3s ease;
}

.fade-enter-from {
    opacity: 0;
    transform: translateY(10px);
}

.fade-enter-to {
    opacity: 1;
    transform: translateY(0);
}

.btn {
    background-color: rgba(29, 94, 225, 0.918);
    color: rgb(255, 255, 255);
}
</style><|MERGE_RESOLUTION|>--- conflicted
+++ resolved
@@ -248,13 +248,7 @@
     </div>
 
     <!-- uploadModal -->
-<<<<<<< HEAD
-    <!-- <uploadModal
-        :showUploadModal="showUploadModal"
-    /> -->
-=======
     <uploadModal />
->>>>>>> 312cb09b
 </template>
 
 <style scoped>
