--- conflicted
+++ resolved
@@ -23,16 +23,7 @@
     return showChat.value ? 'See Files' : 'See Chat';
 });
 
-<<<<<<< HEAD
-const files = reactive([]);
-const userDeviceLabel = (userId) => {
-    if (store.namePairs[userId] === undefined) {
-        return userId.slice(0, 8);
-    }
-    return store.namePairs[userId];
-};
-=======
-const files = ref([])
+const files = ref([]);
 
 const showUploadModal = ref(false);
 const receiverID = ref();
@@ -42,8 +33,13 @@
 const openDownloadModal = (recFileId) => {
     showDownloadModal.value = true;
     fileId.value = recFileId;
-}
->>>>>>> efbfba71
+};
+const userDeviceLabel = (userId) => {
+    if (store.namePairs[userId] === undefined) {
+        return userId.slice(0, 8);
+    }
+    return store.namePairs[userId];
+};
 
 watchEffect(async () => {
     // 如果沒有 roomToken 或 user.id，直接退出
@@ -107,8 +103,8 @@
                 }
             });
 
-            store.clientSocket.on("transfer notify", async (res) => {
-                if (res.roomToken === store.roomToken && res.event === "transfer notify" && res.fileId) {
+            store.clientSocket.on('transfer notify', async (res) => {
+                if (res.roomToken === store.roomToken && res.event === 'transfer notify' && res.fileId) {
                     openDownloadModal(res.fileId);
                 }
             });
@@ -165,12 +161,12 @@
     if (showChat.value === false) {
         await getRoomStagingFile();
     }
-}
+};
 
 const openUploadModal = (recID) => {
     showUploadModal.value = true;
-    receiverID.value = recID
-}
+    receiverID.value = recID;
+};
 
 const getRoomStagingFile = async () => {
     try {
@@ -184,8 +180,7 @@
     } catch (err) {
         files.value = [];
     }
-
-}
+};
 
 onMounted(async () => {
     const storedMessages = sessionStorage.getItem('messages'); // get stored messages when page is refresh
@@ -235,12 +230,12 @@
             <uploadModal
                 :showUploadModal="showUploadModal"
                 :receiverID="receiverID"
-                @update:showUploadModal="val => showUploadModal = val"
+                @update:showUploadModal="(val) => (showUploadModal = val)"
             />
             <downloadModal
                 :showDownloadModal="showDownloadModal"
                 :fileId="fileId"
-                @update:showDownloadModal="val => showDownloadModal = val"
+                @update:showDownloadModal="(val) => (showDownloadModal = val)"
             />
         </div>
         <!-- Right Content - ChatRoom -->
@@ -276,21 +271,22 @@
                         >
                             No file now
                         </div>
-                        <div 
-                            v-else
-                            class="d-flex"
-                            v-for="(file, fileIndex) in files"
-                            :key="fileIndex"
-                        >
+                        <div v-else class="d-flex" v-for="(file, fileIndex) in files" :key="fileIndex">
                             <div class="d-flex flex-column justify-content-start mb-3 w-100">
                                 <div class="file-body p-2 rounded d-flex align-items-center">
                                     <i class="bi bi-file-earmark-text h2 me-3"></i>
                                     <div class="flex-grow-1">
                                         <a :href="file.presignedUrl" class="p-0 fw-bolder" target="_blank">
-                                            {{ file.filename }}
-                                        </a><br>
+                                            {{ file.filename }} </a
+                                        ><br />
                                         <small class="fw-light">
-                                            Sent At: {{ new Date(file.lastModified).toLocaleTimeString([], { hour: '2-digit', minute: '2-digit' }) }}
+                                            Sent At:
+                                            {{
+                                                new Date(file.lastModified).toLocaleTimeString([], {
+                                                    hour: '2-digit',
+                                                    minute: '2-digit',
+                                                })
+                                            }}
                                         </small>
                                     </div>
                                 </div>
@@ -312,7 +308,7 @@
                     <button class="btn" @click="sendMessage">Send</button>
                 </div>
                 <div v-else class="input-group p-2 justify-content-center mb-2">
-                    <button class="btn" @click="getRoomStagingFile" >更新檔案清單</button>
+                    <button class="btn" @click="getRoomStagingFile">更新檔案清單</button>
                 </div>
             </div>
         </div>
