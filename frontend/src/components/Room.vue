<script setup>
import { ref, reactive, watchEffect, nextTick, onMounted, computed } from 'vue';
import axios from 'axios';
import { useGlobalStore } from '@/stores/globals.js';
import { useAlertStore } from '@/stores/alertStore';
import { useRoute, useRouter } from 'vue-router';
import uploadModal from './Modals/uploadModal.vue';
import downloadModal from './Modals/downloadModal.vue';

const store = useGlobalStore();
const alertStore = useAlertStore();
const route = useRoute();
const router = useRouter();
const BE_API_BASE_URL = import.meta.env.VITE_BE_API_BASE_URL;

const messagesContainer = ref(null); // for scroll down when new message add
const messageInput = ref('');
const messages = reactive([]); // to store chat messages
let enterPressedOnce = false; // send message if pressing enter key twice

const showChat = ref(true);
const switchBtnText = computed(() => {
    return showChat.value ? 'See Files' : 'See Chat';
});

const files = ref([]);

const showUploadModal = ref(false);
const receiverID = ref();
const showDownloadModal = ref(false);
const fileId = ref();

const openDownloadModal = (recFileId) => {
    showDownloadModal.value = true;
    fileId.value = recFileId;
};
<<<<<<< HEAD
=======
const userDeviceLabel = (userId) => {
    if (store.namePairs[userId] === undefined) {
        return userId.slice(0, 8);
    }
    return store.namePairs[userId];
};
>>>>>>> 9e1a3d1d

watchEffect(async () => {
    // 如果沒有 roomToken 或 user.id，直接退出
    if (!store.roomToken || !store.user.id) {
        return;
    }
    try {
        const needJoinRoom = route.query.needJoinRoom;

        if (needJoinRoom !== 'false') {
            const { data } = await axios.post(`${BE_API_BASE_URL}/rooms/${store.roomToken}/join`, { user: store.user });
            // 更新 store 的數據
            if (data.members.length !== 0) {
                store.members = data.members;

                if (data.namePairs !== undefined) {
                    Object.keys(data.namePairs).forEach((userId) => {
                        if (store.namePairs[userId] === undefined) {
                            store.namePairs[userId] = data.namePairs[userId];
                        }
                    });
                }

                store.qrCodeSrc = data.qrCodeDataUrl;
                sessionStorage.setItem('qrCodeSrc', store.qrCodeSrc);
                store.clientSocket.emit('join chatroom', { roomToken: store.roomToken });
            } else {
                store.roomToken = '';
                sessionStorage.setItem('roomToken', '');
                router.push({ path: '/' });
                alertStore.addAlert('邀請碼不存在', 'error');
            }
        }
    } catch (error) {
        console.error('Error joining the room:', error);
    }
});

// Ensure that listener is binded after store.clientSocker is loaded
watchEffect(() => {
    if (store.clientSocket) {
<<<<<<< HEAD
        store.clientSocket.off('chat message');
        store.clientSocket.off('transfer notify');

        // bind chat message listener
        store.clientSocket.on('chat message', async (res) => {
            if (res.roomToken === store.roomToken) {
                const newMessageReceive = {
                    userId: res.message.senderID.slice(0, 8),
                    content: res.message.content,
                    timestamp: new Date().toLocaleTimeString(),
                };
                try {
                    messages.push(newMessageReceive);
                    await nextTick(); // wait until new messages render
                    scrollToBottom(); // than scroll to buttom
                    sessionStorage.setItem('messages', JSON.stringify(messages));
                } catch (error) {
                    console.error('Error processing incoming message:', error);
=======
        if (!store.clientSocket.hasSetup) {
            store.clientSocket.hasSetup = true;

            // bind chat message listener
            store.clientSocket.on('chat message', async (res) => {
                if (res.roomToken === store.roomToken) {
                    const newMessageReceive = {
                        userId: res.message.senderID,
                        content: res.message.content,
                        timestamp: new Date().toLocaleTimeString(),
                    };
                    try {
                        messages.push(newMessageReceive);
                        await nextTick(); // wait until new messages render
                        scrollToBottom(); // than scroll to buttom
                        sessionStorage.setItem('messages', JSON.stringify(messages));
                    } catch (error) {
                        console.error('Error processing incoming message:', error);
                    }
>>>>>>> 9e1a3d1d
                }
            }
        });

<<<<<<< HEAD
        store.clientSocket.on('transfer notify', async (res) => {
            if (res.roomToken === store.roomToken && res.event === 'transfer notify' && res.fileId) {
                openDownloadModal(res.fileId);
            }
        });
=======
            store.clientSocket.on('transfer notify', async (res) => {
                if (res.roomToken === store.roomToken && res.event === 'transfer notify' && res.fileId) {
                    openDownloadModal(res.fileId);
                }
            });
        }
>>>>>>> 9e1a3d1d
    }
});

const sendMessage = async () => {
    if (messageInput.value.trim()) {
        const newMessage = {
            userId: store.user.id,
            content: messageInput.value,
            timestamp: new Date().toLocaleTimeString(),
        };
        try {
            // Send the message
            store.clientSocket.emit('chat message', { roomToken: store.roomToken, message: messageInput.value });
            // Add the new message to the messages array
            messages.push(newMessage);
            messageInput.value = ''; // Clear input
            await nextTick();
            scrollToBottom();
            sessionStorage.setItem('messages', JSON.stringify(messages));
        } catch (error) {
            console.error('Error sending message:', error);
        }
    }
};

const scrollToBottom = () => {
    if (messagesContainer.value) {
        messagesContainer.value.scrollTop = messagesContainer.value.scrollHeight;
    }
};

const handleEnter = (event) => {
    if (event.key === 'Enter' && !event.shiftKey) {
        event.preventDefault(); // prevent default behavior and avoid line breaks

        if (enterPressedOnce) {
            sendMessage();
            enterPressedOnce = false;
        } else {
            enterPressedOnce = true;
            setTimeout(() => {
                enterPressedOnce = false;
            }, 1000);
        }
    }
};

const handleSwitch = async () => {
    showChat.value = !showChat.value;
    if (showChat.value === false) {
        await getRoomStagingFile();
    }
};

const openUploadModal = (recID) => {
    showUploadModal.value = true;
    receiverID.value = recID;
};

const getRoomStagingFile = async () => {
    try {
        const response = await axios.get(`${BE_API_BASE_URL}/staging-area?id=${store.roomToken}&type=room`);

        if (response.status === 200) {
            files.value = response.data.file;
        } else {
            files.value = [];
        }
    } catch (err) {
        files.value = [];
    }
};

onMounted(async () => {
    const storedMessages = sessionStorage.getItem('messages'); // get stored messages when page is refresh
    if (storedMessages) {
        try {
            const parsedMessages = JSON.parse(storedMessages);
            if (Array.isArray(parsedMessages)) {
                parsedMessages.forEach((msg) => messages.push(msg));
            }
        } catch (error) {
            console.error('Error parsing stored messages:', error);
        }
    } else {
        messages.splice(0);
    }
    await nextTick();
    scrollToBottom();
});
</script>
<template>
    <div class="row container-fluid m-0 p-0 h-100">
        <!-- Left Content -->
        <div class="col-9 d-flex flex-column align-items-center justify-content-center">
            <div class="row d-flex justify-content-center">
                <div class="col-auto d-flex align-items-center mb-3" v-for="(userId, index) in store.members">
                    <!-- computer card -->
                    <div
                        class="card bg-transparent border-0 text-center"
                        style="width: 120px"
                        v-if="userId !== store.user.id"
                        @click="openUploadModal(userId)"
                    >
                        <!-- icon -->
                        <div class="card-body d-flex justify-content-center align-items-center p-0">
                            <i class="bi bi-laptop display-1 p-0 icon"></i>
                        </div>
                        <!-- name -->
                        <div class="card-footer py-0 border-0 bg-transparent">
                            {{ userDeviceLabel(userId) }}
                        </div>
                    </div>
                </div>
            </div>
            <div class="row d-flex justify-content-center mt-3">
                <button class="btn" @click="handleSwitch">{{ switchBtnText }}</button>
            </div>
            <uploadModal
                :showUploadModal="showUploadModal"
                :receiverID="receiverID"
                @update:showUploadModal="(val) => (showUploadModal = val)"
            />
            <downloadModal
                :showDownloadModal="showDownloadModal"
                :fileId="fileId"
                @update:showDownloadModal="(val) => (showDownloadModal = val)"
            />
        </div>
        <!-- Right Content - ChatRoom -->
        <div class="col-3 chat-room p-0 d-flex flex-column">
            <div class="chat-box flex-grow-1">
                <!-- Chat messages -->
                <div class="messages-container px-3 py-2 overflow-auto" ref="messagesContainer">
                    <transition-group name="fade" tag="div">
                        <div
                            v-if="showChat"
                            class="message d-flex flex-column"
                            v-for="(message, index) in messages"
                            :key="index"
                        >
                            <div v-if="message.userId === store.user.id" class="d-flex justify-content-end mb-3">
                                <div class="message-body p-2 rounded text-end float-end">
                                    {{ message.content }}
                                </div>
                            </div>
                            <div v-else class="d-flex flex-column justify-content-start mb-3">
                                <div class="message-header justify-content-between">
                                    <strong>{{ userDeviceLabel(message.userId) }}</strong>
                                    <span></span>
                                </div>
                                <div class="message-body p-2 rounded">
                                    {{ message.content }}
                                </div>
                            </div>
                        </div>
                        <div
                            v-else-if="!showChat && files.length === 0"
                            class="d-flex flex-column align-items-center mt-5"
                        >
                            No file now
                        </div>
                        <div v-else class="d-flex" v-for="(file, fileIndex) in files" :key="fileIndex">
                            <div class="d-flex flex-column justify-content-start mb-3 w-100">
                                <div class="file-body p-2 rounded d-flex align-items-center">
                                    <i class="bi bi-file-earmark-text h2 me-3"></i>
                                    <div class="flex-grow-1">
                                        <a :href="file.presignedUrl" class="p-0 fw-bolder" target="_blank">
                                            {{ file.filename }} </a
                                        ><br />
                                        <small class="fw-light">
                                            Sent At:
                                            {{
                                                new Date(file.lastModified).toLocaleTimeString([], {
                                                    hour: '2-digit',
                                                    minute: '2-digit',
                                                })
                                            }}
                                        </small>
                                    </div>
                                </div>
                            </div>
                        </div>
                    </transition-group>
                </div>

                <!-- Message input and send button -->
                <div v-if="showChat" class="input-group p-2">
                    <input
                        type="text"
                        v-model="messageInput"
                        class="form-control"
                        placeholder="輸入訊息～"
                        @keyup="handleEnter"
                        @input="resizeTextarea"
                    />
                    <button class="btn" @click="sendMessage">Send</button>
                </div>
                <div v-else class="input-group p-2 justify-content-center mb-2">
                    <button class="btn" @click="getRoomStagingFile">更新檔案清單</button>
                </div>
            </div>
        </div>
    </div>
</template>

<style scoped>
.icon {
    color: var(--color-text);
}

.card-footer {
    color: var(--color-text);
}

.chat-room {
    background-color: var(--color-background-soft);
    max-height: 100%;
    z-index: 1;
}

.chat-box {
    max-height: 100%;
}

.messages-container {
    max-height: calc(100% - 55px);
    height: calc(100% - 55px);
    overflow-y: hidden;
    scrollbar-width: none;
    -ms-overflow-style: none;
}

.messages-container::-webkit-scrollbar {
    display: none; /* Chrome、Safari hide scroll */
}

.message-header {
    font-size: 0.9rem;
}

.message-body {
    display: inline-block;
    max-width: 70%;
    font-size: 1rem;
    word-break: break-word;
    overflow: hidden;
    background-color: var(--color-background-2);
}

.file-body {
    color: var(--color-text);
    word-break: break-word;
    overflow: hidden;
    background-color: var(--color-background-2);
}

.input-group {
    align-items: center;
    gap: 0.5rem;
    height: 55px;
}

.fade-enter-active,
.fade-leave-active {
    transition: all 0.3s ease;
}

.fade-enter-from {
    opacity: 0;
    transform: translateY(10px);
}

.fade-enter-to {
    opacity: 1;
    transform: translateY(0);
}

.btn {
    background-color: rgba(29, 94, 225, 0.918);
    color: rgb(255, 255, 255);
}
</style><|MERGE_RESOLUTION|>--- conflicted
+++ resolved
@@ -34,15 +34,12 @@
     showDownloadModal.value = true;
     fileId.value = recFileId;
 };
-<<<<<<< HEAD
-=======
 const userDeviceLabel = (userId) => {
     if (store.namePairs[userId] === undefined) {
         return userId.slice(0, 8);
     }
     return store.namePairs[userId];
 };
->>>>>>> 9e1a3d1d
 
 watchEffect(async () => {
     // 如果沒有 roomToken 或 user.id，直接退出
@@ -84,7 +81,6 @@
 // Ensure that listener is binded after store.clientSocker is loaded
 watchEffect(() => {
     if (store.clientSocket) {
-<<<<<<< HEAD
         store.clientSocket.off('chat message');
         store.clientSocket.off('transfer notify');
 
@@ -92,7 +88,7 @@
         store.clientSocket.on('chat message', async (res) => {
             if (res.roomToken === store.roomToken) {
                 const newMessageReceive = {
-                    userId: res.message.senderID.slice(0, 8),
+                    userId: res.message.senderID,
                     content: res.message.content,
                     timestamp: new Date().toLocaleTimeString(),
                 };
@@ -103,45 +99,15 @@
                     sessionStorage.setItem('messages', JSON.stringify(messages));
                 } catch (error) {
                     console.error('Error processing incoming message:', error);
-=======
-        if (!store.clientSocket.hasSetup) {
-            store.clientSocket.hasSetup = true;
-
-            // bind chat message listener
-            store.clientSocket.on('chat message', async (res) => {
-                if (res.roomToken === store.roomToken) {
-                    const newMessageReceive = {
-                        userId: res.message.senderID,
-                        content: res.message.content,
-                        timestamp: new Date().toLocaleTimeString(),
-                    };
-                    try {
-                        messages.push(newMessageReceive);
-                        await nextTick(); // wait until new messages render
-                        scrollToBottom(); // than scroll to buttom
-                        sessionStorage.setItem('messages', JSON.stringify(messages));
-                    } catch (error) {
-                        console.error('Error processing incoming message:', error);
-                    }
->>>>>>> 9e1a3d1d
                 }
             }
         });
 
-<<<<<<< HEAD
         store.clientSocket.on('transfer notify', async (res) => {
             if (res.roomToken === store.roomToken && res.event === 'transfer notify' && res.fileId) {
                 openDownloadModal(res.fileId);
             }
         });
-=======
-            store.clientSocket.on('transfer notify', async (res) => {
-                if (res.roomToken === store.roomToken && res.event === 'transfer notify' && res.fileId) {
-                    openDownloadModal(res.fileId);
-                }
-            });
-        }
->>>>>>> 9e1a3d1d
     }
 });
 
