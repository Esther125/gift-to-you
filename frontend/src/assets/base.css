--- conflicted
+++ resolved
@@ -71,7 +71,6 @@
 }
 
 body {
-<<<<<<< HEAD
     min-height: 100vh;
     color: var(--color-text);
     background: var(--color-background);
@@ -92,34 +91,8 @@
         'Droid Sans',
         'Helvetica Neue',
         sans-serif;
-    font-size: 15px;
+    font-size: 18px;
     text-rendering: optimizeLegibility;
     -webkit-font-smoothing: antialiased;
     -moz-osx-font-smoothing: grayscale;
-=======
-  min-height: 100vh;
-  color: var(--color-text);
-  background: var(--color-background);
-  transition:
-    color 0.5s,
-    background-color 0.5s;
-  line-height: 1.6;
-  font-family:
-    Inter,
-    -apple-system,
-    BlinkMacSystemFont,
-    'Segoe UI',
-    Roboto,
-    Oxygen,
-    Ubuntu,
-    Cantarell,
-    'Fira Sans',
-    'Droid Sans',
-    'Helvetica Neue',
-    sans-serif;
-  font-size: 18px;
-  text-rendering: optimizeLegibility;
-  -webkit-font-smoothing: antialiased;
-  -moz-osx-font-smoothing: grayscale;
->>>>>>> 312cb09b
 }