@import './base.css';

#app {
<<<<<<< HEAD
    width: 100vw;
    max-width: 1280px;
    margin: 0 auto;
    padding: 2rem;
    font-weight: normal;
=======
  width: 100%;
  min-height: 100vh;
  margin: 0 0;
  font-weight: normal;
>>>>>>> d4cdab6f
}

a,
.green {
    text-decoration: none;
    color: hsla(160, 100%, 37%, 1);
    transition: 0.4s;
    padding: 3px;
}

@media (hover: hover) {
    a:hover {
        background-color: hsla(160, 100%, 37%, 0.2);
    }
}

@media (min-width: 1024px) {
    body {
        display: flex;
        place-items: center;
    }

<<<<<<< HEAD
    #app {
        display: grid;
        grid-template-columns: 1fr;
        padding: 0 2rem;
    }
=======
  #app {
    display: grid;
    grid-template-columns: 1fr;
  }
>>>>>>> d4cdab6f
}<|MERGE_RESOLUTION|>--- conflicted
+++ resolved
@@ -1,18 +1,10 @@
 @import './base.css';
 
 #app {
-<<<<<<< HEAD
-    width: 100vw;
-    max-width: 1280px;
-    margin: 0 auto;
-    padding: 2rem;
+    width: 100%;
+    min-height: 100vh;
+    margin: 0 0;
     font-weight: normal;
-=======
-  width: 100%;
-  min-height: 100vh;
-  margin: 0 0;
-  font-weight: normal;
->>>>>>> d4cdab6f
 }
 
 a,
@@ -35,16 +27,8 @@
         place-items: center;
     }
 
-<<<<<<< HEAD
     #app {
         display: grid;
         grid-template-columns: 1fr;
-        padding: 0 2rem;
     }
-=======
-  #app {
-    display: grid;
-    grid-template-columns: 1fr;
-  }
->>>>>>> d4cdab6f
 }