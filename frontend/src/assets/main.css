--- conflicted
+++ resolved
@@ -5,7 +5,6 @@
     min-height: 100vh;
     margin: 0 0;
     font-weight: normal;
-<<<<<<< HEAD
     display: grid;
     grid-template-columns: 1fr;
 }
@@ -13,12 +12,14 @@
 body {
     display: flex;
     place-items: center;
-=======
->>>>>>> de9dd510
 }
 
 a,
 .green {
+    text-decoration: none;
+    color: hsla(160, 100%, 37%, 1);
+    transition: 0.4s;
+    padding: 3px;
     text-decoration: none;
     color: hsla(160, 100%, 37%, 1);
     transition: 0.4s;
@@ -29,19 +30,7 @@
     a:hover {
         background-color: hsla(160, 100%, 37%, 0.2);
     }
-<<<<<<< HEAD
-=======
-}
-
-@media (min-width: 1024px) {
-    body {
-        display: flex;
-        place-items: center;
+    a:hover {
+        background-color: hsla(160, 100%, 37%, 0.2);
     }
-
-    #app {
-        display: grid;
-        grid-template-columns: 1fr;
-    }
->>>>>>> de9dd510
 }